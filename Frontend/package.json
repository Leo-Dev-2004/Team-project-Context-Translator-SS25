--- conflicted
+++ resolved
@@ -23,16 +23,10 @@
   },
   "dependencies": {
     "@material/web": "^2.3.0",
-<<<<<<< HEAD
-    "@open-wc/testing": "^4.0.0",
-    "@web/test-runner": "^0.18.2",
-    "chai": "^5.1.1",
-=======
     "lit": "^3.3.0",
     "marked": "^15.0.12"
   },
   "devDependencies": {
->>>>>>> 95be2963
     "concurrently": "^8.2.2",
     "cross-env": "^7.0.3",
     "electron": "^38.1.0",
