--- conflicted
+++ resolved
@@ -9,17 +9,14 @@
     this.platform = 'electron';
     this.isElectron = true;
     this.backendWs = null;
-<<<<<<< HEAD
     this.activeNotifications = new Set(); // Track active notifications
     this.maxNotifications = 3; // Limit concurrent notifications
     this.messageQueue = []; // Queue for processing messages
     this.isProcessingMessages = false; // Flag to prevent concurrent processing
     this.lastExplanationTime = 0; // Throttle explanations
     this.explanationThrottleMs = 1000; // Minimum time between explanation notifications
-=======
     this.notificationCleanupTimeouts = new Set();
     this.audioStream = null;
->>>>>>> 86898333
     console.log('Renderer: ⚙️ ElectronMyElement constructor called.');
   }
 
@@ -53,7 +50,6 @@
       this.backendWs.close();
       this.backendWs = null;
     }
-<<<<<<< HEAD
     
     // Clear message queue
     this.messageQueue = [];
@@ -68,7 +64,7 @@
     this.activeNotifications.clear();
     
     console.log('Renderer: ⚙️ disconnectedCallback: All resources cleaned up.');
-=======
+
     // Clear any pending notification timeouts
     this.notificationCleanupTimeouts.forEach(timeoutId => clearTimeout(timeoutId));
     this.notificationCleanupTimeouts.clear();
@@ -77,7 +73,6 @@
     this.audioStream.getTracks().forEach(track => track.stop());
   }
     console.log('Renderer: ⚙️ disconnectedCallback: WebSocket connection cleaned up.');
->>>>>>> 86898333
   }
 
     // Initialize microphone access and status
@@ -373,11 +368,6 @@
   _handleNewExplanation(explanation) {
     console.log('Renderer: 📚 New explanation received:', explanation);
 
-<<<<<<< HEAD
-=======
-    // Use the pre-imported explanationManager instead of dynamic imports
-    // to avoid memory accumulation from repeated dynamic imports
->>>>>>> 86898333
     if (explanation && explanation.term && explanation.content) {
       // Add explanation to the manager
       const confidence = typeof explanation.confidence === 'number' ? explanation.confidence : null;
@@ -388,17 +378,12 @@
         confidence
       );
 
-<<<<<<< HEAD
       // Throttle notification display to prevent notification spam
       const now = Date.now();
       if (now - this.lastExplanationTime >= this.explanationThrottleMs) {
         this._showNotification(`New explanation: ${explanation.term}`, 'success');
         this.lastExplanationTime = now;
       }
-=======
-      // Show notification about new explanation
-      this._showNotification(`New explanation: ${explanation.term}`, 'success');
->>>>>>> 86898333
 
       console.log(`Renderer: ✅ Added explanation for "${explanation.term}" to display`);
     } else {
@@ -427,7 +412,6 @@
       transition: all 0.3s ease;
     `;
     
-<<<<<<< HEAD
     this.shadowRoot.appendChild(notification);
     this.activeNotifications.add(notification);
     
@@ -437,22 +421,7 @@
       }
       this.activeNotifications.delete(notification);
     }, 4000);
-=======
-    // Add to shadowRoot if it exists
-    if (this.shadowRoot) {
-      this.shadowRoot.appendChild(notification);
-      
-      // Store the timeout ID for cleanup on disconnect
-      const timeoutId = setTimeout(() => {
-        if (notification.parentNode === this.shadowRoot) {
-          this.shadowRoot.removeChild(notification);
-        }
-        this.notificationCleanupTimeouts.delete(timeoutId);
-      }, 4000);
-      
-      this.notificationCleanupTimeouts.add(timeoutId);
-    }
->>>>>>> 86898333
+
   }
 }
 
