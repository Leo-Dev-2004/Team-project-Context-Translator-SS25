// flattened copy adapted from shared/src/ui.js
import { LitElement, css, html } from 'lit';
import { sharedStyles } from './styles.js';
import './explanation-item.js';
import { explanationManager } from './explanation-manager.js';
import '@material/web/tabs/tabs.js';
import '@material/web/tabs/primary-tab.js';
import '@material/web/button/filled-button.js';
import '@material/web/button/outlined-button.js';
import '@material/web/button/text-button.js';
import '@material/web/textfield/outlined-text-field.js';
import '@material/web/iconbutton/icon-button.js';
import '@material/web/switch/switch.js';
import '@material/web/select/outlined-select.js';
import '@material/web/select/select-option.js';
import '@material/web/dialog/dialog.js';
import './status-bar.js';

export class UI extends LitElement {
  static properties = {
    activeTab: { type: Number },
    domainValue: { type: String },
    explanationStyle: { type: String },
    explanations: { type: Array },
    isWindows: { type: Boolean },
    manualTerm: { type: String },
    serverStatus: { type: String },
    microphoneStatus: { type: String }
  };
  constructor() {
    super();
    this.activeTab = 0;
    this.domainValue = '';
    this.explanationStyle = 'detailed';
    this.explanations = [];
    this.isWindows = false;
    this.manualTerm = '';
    this.serverStatus = 'initializing';
    this.microphoneStatus = 'initializing';
    this._lastExplanationUpdate = 0;
    this._explanationUpdateThrottle = 100; // Throttle UI updates to every 100ms
    this._explanationListener = (exps) => {
      const now = Date.now();
      if (now - this._lastExplanationUpdate >= this._explanationUpdateThrottle) {
        this.explanations = [...exps];
        this._lastExplanationUpdate = now;
      } else {
        // Debounce rapid updates
        clearTimeout(this._explanationUpdateTimeout);
        this._explanationUpdateTimeout = setTimeout(() => {
          this.explanations = [...exps];
          this._lastExplanationUpdate = Date.now();
        }, this._explanationUpdateThrottle);
      }
    };
    explanationManager.addListener(this._explanationListener);
  }
  disconnectedCallback() {
    super.disconnectedCallback();
    explanationManager.removeListener(this._explanationListener);
    clearTimeout(this._explanationUpdateTimeout);
  }

  render() {
    return html`<div class="ui-host">
      ${this.isWindows ? html`<div class="titlebar" part="titlebar">
        <div class="window-controls">
          <button class="win-btn minimize" title="Minimize" @click=${this._winMinimize}>
            <span class="material-icons">remove</span>
          </button>
          <button class="win-btn maximize" title="Maximize" @click=${this._winToggleMaximize}>
            <span class="material-icons" id="maximize-icon">crop_square</span>
          </button>
          <button class="win-btn close" title="Close" @click=${this._winClose}>
            <span class="material-icons">close</span>
          </button>
        </div>
      </div>` : ''}
      <md-dialog id="session-dialog">
        <div slot="headline">Session Created!</div>
        <div slot="content">Share this code with other participants to join:
          <h2 id="dialog-session-code" class="dialog-code"></h2>
        </div>
        <div slot="actions">
          <md-text-button @click=${() => this.shadowRoot.querySelector('#session-dialog').close()}>Close</md-text-button>
        </div>
      </md-dialog>
      <div class="ui-app-container">
        <header class="app-header ocean-header">
          <h1 class="display-medium">Context Translator</h1>
          <p class="body-large">Real-time meeting explanations and summaries powered by AI.</p>
        </header>
        <status-bar 
          .serverStatus=${this.serverStatus}
          .microphoneStatus=${this.microphoneStatus}
        ></status-bar>
        <md-tabs @change=${this._onTabChange} .activeTabIndex=${this.activeTab}>
          <md-primary-tab>Setup</md-primary-tab>
          <md-primary-tab>Explanations</md-primary-tab>
        </md-tabs>
        <div class="tab-content">${this._renderTabContent()}</div>
      </div>
    </div>`;
  }
  _renderTabContent() {
    switch (this.activeTab) {
      case 0:
        return html`<div class="tab-panel setup-panel">
          <div class="setup-content">
            <h2 class="headline-medium ocean-accent-text setup-title">Setup Your Translation Context</h2>
            <div class="input-section">
              <h3 class="title-medium section-title">Domain Description</h3>
              <p class="body-medium section-description">Describe your field or context to improve translation accuracy.</p>
              <div class="domain-input-group">
                <md-outlined-text-field label="Your domain or context" .value=${this.domainValue} @input=${this._onDomainInput} class="domain-field" type="textarea" rows="3"></md-outlined-text-field>
              </div>
            </div>
            <div class="input-section">
              <h3 class="title-medium section-title">Explanation Style</h3>
              <p class="body-medium section-description">Choose how detailed you want the AI explanations to be.</p>
              <div class="style-input-group">
                <md-outlined-select .value=${this.explanationStyle} @change=${this._onExplanationStyleChange} class="style-field">
                  <md-select-option value="simple">
                    <div slot="headline">Simple</div>
                    <div slot="supporting-text">Brief, easy-to-understand explanations</div>
                  </md-select-option>
                  <md-select-option value="detailed">
                    <div slot="headline">Detailed</div>
                    <div slot="supporting-text">Comprehensive explanations with examples</div>
                  </md-select-option>
                  <md-select-option value="technical">
                    <div slot="headline">Technical</div>
                    <div slot="supporting-text">In-depth technical explanations</div>
                  </md-select-option>
                  <md-select-option value="beginner">
                    <div slot="headline">Beginner</div>
                    <div slot="supporting-text">Explanations for complete beginners</div>
                  </md-select-option>
                </md-outlined-select>
              </div>
            </div>
            <div class="spacer"></div>
            <div class="action-buttons">
              <md-filled-button @click=${this._saveSettings}>Save Configuration</md-filled-button>
              <md-outlined-button @click=${this._resetSettings}>Reset to Defaults</md-outlined-button>
              <div class="session-controls">
                <md-filled-button id="start-session-button" @click=${this._startSession}>Session erstellen</md-filled-button>
                <md-outlined-text-field id="session-code-input" label="Session Code" placeholder="Code eingeben..."></md-outlined-text-field>
                <md-outlined-button id="join-session-button" @click=${this._joinSession}>Session beitreten</md-outlined-button>
              </div>
            </div>
          </div>
        </div>`;
      case 1:
        return html`<div class="tab-panel explanations-panel">
          <div class="explanations-header">
            <h2 class="headline-medium ocean-accent-text">AI Explanations</h2>
            <div class="explanations-controls">
              <md-outlined-text-field id="manual-term-input" class="manual-term-input" label="Explain a term" placeholder="e.g. OAuth, ROI, Kafka" .value=${this.manualTerm} @input=${this._onManualTermInput} @keydown=${this._onManualKeyDown}>
                <md-icon-button id="manual-send-button" slot="trailing-icon" class="accent" title="Send" aria-label="Send" @click=${this._sendManualRequest} ?disabled=${!(this.manualTerm && this.manualTerm.trim())}>
                  <span class="material-icons">send</span>
                </md-icon-button>
              </md-outlined-text-field>
              <md-outlined-button @click=${this._clearAllExplanations}>
                <span class="material-icons" slot="icon">delete</span>
                Clear All
              </md-outlined-button>
            </div>
          </div>
          <div class="explanations-content">
            ${this.explanations.length === 0 ? html`<div class="empty-state"><p>No explanations yet. Ask for an explanation or wait for one to be generated.</p></div>` : html`<div class="explanations-list">
              ${this.explanations.map(explanation => html`<explanation-item .explanation=${explanation} .onPin=${this._handlePin.bind(this)} .onDelete=${this._handleDelete.bind(this)} .onCopy=${this._handleCopy.bind(this)} .onRegenerate=${this._handleRegenerate.bind(this)}></explanation-item>`)}
            </div>`}
          </div>
        </div>`;
      default:
        return html`<div class="tab-panel">Select a tab</div>`;
    }
  }
  _onTabChange(e) { this.activeTab = e.target.activeTabIndex; }
  _onDomainInput(e) { this.domainValue = e.target.value; }
<<<<<<< HEAD
  async _saveSettings() { 
    if (window.electronAPI) {
      const result = await window.electronAPI.saveSettings({ domain: this.domainValue });
      if (result.success) {
        console.log('Settings saved successfully:', { domain: this.domainValue });
        this._showNotificationIfAvailable?.('Settings saved successfully', 'success');
      } else {
        console.error('Failed to save settings:', result.error);
        this._showNotificationIfAvailable?.('Failed to save settings', 'error');
      }
    } else {
      console.log('Settings saved (web mode):', { domain: this.domainValue });
    }
  }
  async _resetSettings() { 
    this.domainValue = ''; 
    if (window.electronAPI) {
      const result = await window.electronAPI.saveSettings({ domain: '' });
      if (result.success) {
        this._showNotificationIfAvailable?.('Settings reset successfully', 'success');
      }
    }
  }
=======
  _onExplanationStyleChange(e) { this.explanationStyle = e.target.value; }
  _saveSettings() { console.log('Settings saved:', { domain: this.domainValue, explanationStyle: this.explanationStyle }); }
  _resetSettings() { this.domainValue = ''; this.explanationStyle = 'detailed'; }
>>>>>>> 0f54afad
  _startSession() { console.warn('UI: _startSession() clicked, but not implemented. Must be overridden in child class.'); }
  _joinSession() { console.warn('UI: _joinSession() clicked, but not implemented. Must be overridden in child class.'); }
  _onManualTermInput(e){ this.manualTerm = e.target.value; }
  _onManualKeyDown(e){ if(e.key === 'Enter'){ e.preventDefault(); this._sendManualRequest(); } }
  _sendManualRequest(){ console.warn('UI: _sendManualRequest() called, but not implemented. Must be overridden in child class.'); }
  _showNotificationIfAvailable(message, type) { console.log(`Notification (${type}): ${message}`); } // Override in child class
  async _loadDomainSettings() { 
    if (window.electronAPI) {
      try {
        const result = await window.electronAPI.loadSettings();
        if (result.success && result.settings?.domain) {
          this.domainValue = result.settings.domain;
          console.log('Domain settings loaded:', this.domainValue);
        }
      } catch (error) {
        console.error('Failed to load domain settings:', error);
      }
    }
  }
  _handlePin(id) { explanationManager.pinExplanation(id); }
  _handleDelete(id) { explanationManager.deleteExplanation(id); }
  _handleCopy(explanation) { const textToCopy = `**${explanation.title}**\n\n${explanation.content}`; navigator.clipboard.writeText(textToCopy); }
  _handleRegenerate(explanation) { console.warn('UI: _handleRegenerate() called, but not implemented. Must be overridden in child class.'); }
  _clearAllExplanations() { if (confirm('Are you sure you want to clear all explanations?')) { explanationManager.clearAll(); } }
  _addTestExplanation() {
    const rand = Math.random() * 0.6 + 0.2; // 0.2 - 0.8 for variety
    explanationManager.addExplanation('Test', 'This is a test explanation.', Date.now(), rand);
  }
  // Window control handlers
  async _winMinimize() { try { await window.electronAPI?.windowControls?.minimize(); } catch (e) { } }
  async _winToggleMaximize() {
    try {
      const isMax = await window.electronAPI?.windowControls?.isMaximized?.();
      if (isMax) await window.electronAPI?.windowControls?.unmaximize();
      else await window.electronAPI?.windowControls?.maximize();
    } catch (e) { }
  }
  async _winClose() { try { await window.electronAPI?.windowControls?.close(); } catch (e) { } }

  async firstUpdated(changed) {
    super.firstUpdated?.(changed);
    // Load domain settings
    await this._loadDomainSettings();
    // Plattform prüfen (nur Windows)
    try {
      this.isWindows = (window.electronAPI?.platform === 'win32');
      // Hole Details, ob frameless aktiv ist
      const plat = await window.electronAPI?.getPlatform?.();
      if (plat && typeof plat.frameless === 'boolean') {
        this.isWindows = this.isWindows && plat.frameless;
      }
    } catch (_) { }
    this.requestUpdate();
    // Reagiere auf Maximierungsstatus, um Icon zu wechseln
    const iconEl = () => this.renderRoot?.querySelector?.('#maximize-icon');
    window.electronAPI?.windowControls?.onMaximized?.(() => { const el = iconEl(); if (el) el.textContent = 'filter_none'; });
    window.electronAPI?.windowControls?.onUnmaximized?.(() => { const el = iconEl(); if (el) el.textContent = 'crop_square'; });
    // Initialen Zustand setzen
    window.electronAPI?.windowControls?.isMaximized?.().then(isMax => {
      const el = iconEl(); if (el) el.textContent = isMax ? 'filter_none' : 'crop_square';
    }).catch(() => { });
  }

  static styles = [sharedStyles, css`
    /* Custom Titlebar */
    .titlebar { height: 32px; display: flex; align-items: center; justify-content: flex-end; background: var(--md-sys-color-surface-variant); border-bottom: 1px solid var(--md-sys-color-outline-variant); position: sticky; top: 0; z-index: 100; -webkit-app-region: drag; }
    .window-controls { display: flex; gap: 4px; padding-right: 6px; -webkit-app-region: no-drag; }
    .win-btn { width: 36px; height: 24px; display:flex; align-items:center; justify-content:center; border:none; background: transparent; color: var(--md-sys-color-on-surface); border-radius: 4px; cursor: pointer; }
    .win-btn:hover { background: var(--md-sys-color-outline-variant); }
    .win-btn.close:hover { background: #ef4444; color: white; }
    /* Session controls layout */
    .session-controls {
      display: flex;
      align-items: center;
      gap: 12px;
      margin-top: 24px;
      border-top: 1px solid var(--md-sys-color-outline-variant);
      padding-top: 24px;
      flex-wrap: wrap; /* Kleine Fenster -> umbrechen statt überlaufen */
    }
    .session-controls md-outlined-text-field {
      flex: 1 1 220px; /* füllt den verfügbaren Platz */
      min-width: 180px;
      width: auto; /* überschreibt globales width:100% */
      margin: 0; /* Ausrichtung in der Zeile */
    }
    .session-controls md-filled-button,
    .session-controls md-outlined-button {
      flex: 0 0 auto;
      white-space: nowrap; /* Button-Text nicht umbrechen */
    }
    .dialog-code { color: var(--md-sys-color-primary); font-family: 'Roboto Mono', monospace; letter-spacing: 2px; font-size: 2em; text-align: center; margin-top: 8px; user-select: all; }
    
    * Explanations controls layout */
    .explanations-header { margin-bottom: 12px; }
    .explanations-controls { display: flex; align-items: center; gap: 12px; flex-wrap: wrap; }
    .explanations-controls md-outlined-text-field.manual-term-input { flex: 1 1 280px; min-width: 220px; width: auto; margin: 0; }
    .explanations-controls md-filled-button,
    .explanations-controls md-outlined-button { flex: 0 0 auto; white-space: nowrap; }

    /* Status bar positioning */
    status-bar {
      margin: 16px auto;
      width: 90%;
      max-width: 400px;
      display: block;
    }
    
    /* Add spacing between status bar and tabs */
    md-tabs {
      margin-top: 16px;
    }
  ` ];
}<|MERGE_RESOLUTION|>--- conflicted
+++ resolved
@@ -179,12 +179,12 @@
   }
   _onTabChange(e) { this.activeTab = e.target.activeTabIndex; }
   _onDomainInput(e) { this.domainValue = e.target.value; }
-<<<<<<< HEAD
+  _onExplanationStyleChange(e) { this.explanationStyle = e.target.value; }
   async _saveSettings() { 
     if (window.electronAPI) {
       const result = await window.electronAPI.saveSettings({ domain: this.domainValue });
       if (result.success) {
-        console.log('Settings saved successfully:', { domain: this.domainValue });
+        console.log('Settings saved successfully:', { domain: this.domainValue, explanationStyle: this.explanationStyle });
         this._showNotificationIfAvailable?.('Settings saved successfully', 'success');
       } else {
         console.error('Failed to save settings:', result.error);
@@ -195,7 +195,7 @@
     }
   }
   async _resetSettings() { 
-    this.domainValue = ''; 
+    this.domainValue = ''; this.explanationStyle = 'detailed'; 
     if (window.electronAPI) {
       const result = await window.electronAPI.saveSettings({ domain: '' });
       if (result.success) {
@@ -203,11 +203,6 @@
       }
     }
   }
-=======
-  _onExplanationStyleChange(e) { this.explanationStyle = e.target.value; }
-  _saveSettings() { console.log('Settings saved:', { domain: this.domainValue, explanationStyle: this.explanationStyle }); }
-  _resetSettings() { this.domainValue = ''; this.explanationStyle = 'detailed'; }
->>>>>>> 0f54afad
   _startSession() { console.warn('UI: _startSession() clicked, but not implemented. Must be overridden in child class.'); }
   _joinSession() { console.warn('UI: _joinSession() clicked, but not implemented. Must be overridden in child class.'); }
   _onManualTermInput(e){ this.manualTerm = e.target.value; }
