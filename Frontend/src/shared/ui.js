--- conflicted
+++ resolved
@@ -17,13 +17,8 @@
 import './status-bar.js';
 
 export class UI extends LitElement {
-<<<<<<< HEAD
   static properties = { activeTab: { type: Number }, domainValue: { type: String }, explanations: { type: Array }, isWindows: { type: Boolean }, serverStatus: { type: String }, microphoneStatus: { type: String } };
   constructor() { super(); this.activeTab = 0; this.domainValue=''; this.explanations=[]; this.isWindows=false; this.serverStatus = 'disconnected'; this.microphoneStatus = 'disconnected'; this._explanationListener=(exps)=>{ this.explanations=[...exps]; }; explanationManager.addListener(this._explanationListener); }
-=======
-  static properties = { activeTab: { type: Number }, domainValue: { type: String }, explanations: { type: Array }, isWindows: { type: Boolean }, manualTerm: { type: String } };
-  constructor() { super(); this.activeTab = 0; this.domainValue=''; this.explanations=[]; this.isWindows=false; this.manualTerm=''; this._explanationListener=(exps)=>{ this.explanations=[...exps]; }; explanationManager.addListener(this._explanationListener); }
->>>>>>> fe216620
   disconnectedCallback() { super.disconnectedCallback(); explanationManager.removeListener(this._explanationListener); }
   render() {
     return html`<div class="ui-host">
@@ -216,7 +211,6 @@
       white-space: nowrap; /* Button-Text nicht umbrechen */
     }
     .dialog-code { color: var(--md-sys-color-primary); font-family: 'Roboto Mono', monospace; letter-spacing: 2px; font-size: 2em; text-align: center; margin-top: 8px; user-select: all; }
-<<<<<<< HEAD
     
     /* Status bar positioning */
     status-bar {
@@ -230,13 +224,12 @@
     md-tabs {
       margin-top: 16px;
     }
-=======
+    
     /* Explanations controls layout */
     .explanations-header { margin-bottom: 12px; }
     .explanations-controls { display: flex; align-items: center; gap: 12px; flex-wrap: wrap; }
     .explanations-controls md-outlined-text-field.manual-term-input { flex: 1 1 280px; min-width: 220px; width: auto; margin: 0; }
     .explanations-controls md-filled-button,
     .explanations-controls md-outlined-button { flex: 0 0 auto; white-space: nowrap; }
->>>>>>> fe216620
   ` ];
 }