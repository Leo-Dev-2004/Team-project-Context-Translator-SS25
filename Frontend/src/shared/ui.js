--- conflicted
+++ resolved
@@ -17,8 +17,7 @@
 import './status-bar.js';
 
 export class UI extends LitElement {
-<<<<<<< HEAD
-  static properties = { activeTab: { type: Number }, domainValue: { type: String }, explanations: { type: Array }, isWindows: { type: Boolean } };
+static properties = { activeTab: { type: Number }, domainValue: { type: String }, explanations: { type: Array }, isWindows: { type: Boolean } };
   constructor() { 
     super(); 
     this.activeTab = 0; 
@@ -48,11 +47,7 @@
     explanationManager.removeListener(this._explanationListener); 
     clearTimeout(this._explanationUpdateTimeout);
   }
-=======
-  static properties = { activeTab: { type: Number }, domainValue: { type: String }, explanations: { type: Array }, isWindows: { type: Boolean }, serverStatus: { type: String }, microphoneStatus: { type: String } };
-  constructor() { super(); this.activeTab = 0; this.domainValue=''; this.explanations=[]; this.isWindows=false; this.serverStatus = 'disconnected'; this.microphoneStatus = 'disconnected'; this._explanationListener=(exps)=>{ this.explanations=[...exps]; }; explanationManager.addListener(this._explanationListener); }
-  disconnectedCallback() { super.disconnectedCallback(); explanationManager.removeListener(this._explanationListener); }
->>>>>>> 86898333
+
   render() {
     return html`<div class="ui-host">
       ${this.isWindows ? html`<div class="titlebar" part="titlebar">
@@ -148,14 +143,10 @@
   _handleDelete(id){ explanationManager.deleteExplanation(id); }
   _handleCopy(explanation){ const textToCopy = `**${explanation.title}**\n\n${explanation.content}`; navigator.clipboard.writeText(textToCopy); }
   _clearAllExplanations(){ if (confirm('Are you sure you want to clear all explanations?')) { explanationManager.clearAll(); } }
-<<<<<<< HEAD
   _addTestExplanation(){
     const rand = Math.random() * 0.6 + 0.2; // 0.2 - 0.8 for variety
     explanationManager.addExplanation('Test', 'This is a test explanation.', Date.now(), rand);
   }
-=======
-  _addTestExplanation(){ explanationManager.addExplanation('Test','This is a test explanation.'); }
->>>>>>> 86898333
   // Window control handlers
   async _winMinimize(){ try{ await window.electronAPI?.windowControls?.minimize(); }catch(e){} }
   async _winToggleMaximize(){
