--- conflicted
+++ resolved
@@ -75,11 +75,7 @@
     async def _send_sentence(self, websocket, sentence: str):
         """Formats and sends a transcribed sentence over the WebSocket."""
         if not sentence or not sentence.strip():
-<<<<<<< HEAD
-            logger.warning("STTService: Attempted to send empty transcription. Blocked.")
-=======
             logger.warning("STTService: Blocked empty or whitespace-only transcription from being sent.")
->>>>>>> 23409f93
             return
 
         transcription_logger.info(sentence)
