import asyncio
import numpy as np
try:
    import sounddevice as sd
except (OSError, ImportError):
    # PortAudio not available or sounddevice not installed
    sd = None
import queue
import threading
import time
import logging
import websockets
import json
import argparse
from uuid import uuid4
from faster_whisper import WhisperModel
from collections import deque
from typing import Optional
from pathlib import Path

# --- CONFIGURATION ---
# Import performance configurations
from .performance_configs import config_manager

<<<<<<< HEAD
# Using a more structured config for clarity and easier modification
class AppConfig:
    SAMPLE_RATE: int = 16000
    CHANNELS: int = 1
    LANGUAGE: str = "en"
    WEBSOCKET_URI: str = "ws://localhost:8000/ws"
=======
# Simple configuration that delegates to performance config
class ConfigManager:
    """Configuration manager that dynamically reads from performance profiles."""
    
    # Static configuration
    SAMPLE_RATE = 16000
    CHANNELS = 1
    LANGUAGE = "en"
    WEBSOCKET_URI = "ws://localhost:8000/ws"
>>>>>>> a21af378
    
    @staticmethod
    def get_performance_config():
        """Get the current performance configuration."""
        return config_manager.get_config()
    
<<<<<<< HEAD
    # Dynamic properties that read from the current performance config
    @property
    def MODEL_SIZE(self) -> str:
        return self.get_performance_config().model_size

    @property
    def VAD_ENERGY_THRESHOLD(self) -> float:
        return self.get_performance_config().vad_energy_threshold

    @property
    def VAD_SILENCE_DURATION_S(self) -> float:
        return self.get_performance_config().vad_silence_duration_s

    @property
    def VAD_BUFFER_DURATION_S(self) -> float:
        return self.get_performance_config().vad_buffer_duration_s

    @property
    def MIN_WORDS_PER_SENTENCE(self) -> int:
        return self.get_performance_config().min_words_per_sentence

# Create a global instance
APP_CONFIG: AppConfig = AppConfig()
=======
    @staticmethod
    def MODEL_SIZE():
        return ConfigManager.get_performance_config().model_size
    
    @staticmethod
    def VAD_ENERGY_THRESHOLD():
        return ConfigManager.get_performance_config().vad_energy_threshold
    
    @staticmethod
    def VAD_SILENCE_DURATION_S():
        return ConfigManager.get_performance_config().vad_silence_duration_s
    
    @staticmethod
    def VAD_BUFFER_DURATION_S():
        return ConfigManager.get_performance_config().vad_buffer_duration_s
    
    @staticmethod
    def MIN_WORDS_PER_SENTENCE():
        return ConfigManager.get_performance_config().min_words_per_sentence

# Use the manager as Config for backward compatibility  
Config = ConfigManager
>>>>>>> a21af378

# --- LOGGING SETUP ---
logging.basicConfig(level=logging.INFO, format='%(asctime)s - %(name)s - %(levelname)s - %(message)s')
logger = logging.getLogger(__name__)
transcription_logger = logging.getLogger('TranscriptionLog')
transcription_logger.setLevel(logging.DEBUG)
log_file = Path("transcription.log")
log_file.touch()
t_handler = logging.FileHandler(log_file, mode='w', encoding='utf-8')
t_handler.setFormatter(logging.Formatter('%(asctime)s - %(message)s'))
transcription_logger.addHandler(t_handler)


class STTService:
    """
    Encapsulates the entire Speech-to-Text functionality using a robust,
    VAD-based "record-then-transcribe" architecture for real-time responsiveness.
    """
    def __init__(self, user_session_id: str):
        self.user_session_id = user_session_id
        self.stt_client_id = f"stt_instance_{uuid4()}"
        
        # Get current performance configuration
        perf_config = APP_CONFIG.get_performance_config()
        logger.info(f"Using STT performance profile: {perf_config.name}")
        logger.info(f"Profile description: {perf_config.description}")
        logger.info(f"Model: {perf_config.model_size}, VAD threshold: {perf_config.vad_energy_threshold}, "
                   f"Silence duration: {perf_config.vad_silence_duration_s}s")
        
        # Measure model loading time for performance monitoring
        load_start_time = time.time()
<<<<<<< HEAD
        logger.info(f"Loading Whisper model '{APP_CONFIG.MODEL_SIZE}'...")
        self.model = WhisperModel(APP_CONFIG.MODEL_SIZE, device="cpu", compute_type="int8")
=======
        logger.info(f"Loading Whisper model '{Config.MODEL_SIZE()}'...")
        self.model = WhisperModel(Config.MODEL_SIZE(), device="cpu", compute_type="int8")
>>>>>>> a21af378
        load_time = time.time() - load_start_time
        logger.info(f"Whisper model loaded in {load_time:.2f}s")
        
        self.audio_queue = queue.Queue()
        self.is_recording = threading.Event()
        self.is_recording.set()
        
        # Performance tracking
        self.transcription_times = []
        self.audio_durations = []
        
        logger.info(f"STTService initialized for session {self.user_session_id}")

    def _record_audio_thread(self):
        """[Thread Target] Captures audio from microphone into a thread-safe queue."""
        if sd is None:
            logger.error("sounddevice not available - cannot record audio")
            return
            
        def callback(indata, frames, time_info, status):
            if status: logger.warning(f"Recording status: {status}")
            if self.is_recording.is_set(): self.audio_queue.put(indata.copy())
            
        try:
            with sd.InputStream(samplerate=APP_CONFIG.SAMPLE_RATE, channels=APP_CONFIG.CHANNELS, callback=callback, dtype='float32') as stream:
                logger.info(f"Recording active: {stream.samplerate}Hz, {stream.channels}ch")
                while self.is_recording.is_set(): time.sleep(0.1)
        except Exception as e:
            logger.critical(f"Audio recording error: {e}", exc_info=True)
        finally:
            logger.info("Audio recording stopped.")

    async def _send_sentence(self, websocket, sentence: str):
        """Formats and sends a transcribed sentence over the WebSocket."""
        if not sentence or not sentence.strip():
            logger.warning("STTService: Blocked empty or whitespace-only transcription from being sent.")
            return

        transcription_logger.info(sentence)
        message = {
            "id": str(uuid4()), "type": "stt.transcription", "timestamp": time.time(),
            "payload": {
                "text": sentence, "language": APP_CONFIG.LANGUAGE,
                "user_session_id": self.user_session_id
            },
            "origin": "stt_module", "client_id": self.stt_client_id
        }
        try:
            await websocket.send(json.dumps(message))
            logger.info(f"Sent: {sentence}")
        except websockets.exceptions.ConnectionClosed:
            logger.warning("Failed to send sentence, connection closed.")

    async def _process_audio_loop(self, websocket):
        """[Async Task] Implements the VAD-based 'record-then-transcribe' logic."""
        audio_buffer = []
        is_speaking = False
        silence_start_time = None
        
        # Keep a small buffer of recent silence to catch the start of speech
<<<<<<< HEAD
        silence_buffer_size = int(APP_CONFIG.VAD_BUFFER_DURATION_S * APP_CONFIG.SAMPLE_RATE)
=======
        silence_buffer_size = int(Config.VAD_BUFFER_DURATION_S() * Config.SAMPLE_RATE)
>>>>>>> a21af378
        silence_buffer = deque(maxlen=silence_buffer_size)

        while self.is_recording.is_set():
            try:
                # Get a chunk of audio from the queue
                audio_chunk = self.audio_queue.get(timeout=1.0)
                frame_energy = np.sqrt(np.mean(np.square(audio_chunk)))
                
                if is_speaking:
                    audio_buffer.append(audio_chunk)
<<<<<<< HEAD
                    if frame_energy < APP_CONFIG.VAD_ENERGY_THRESHOLD:
                        if silence_start_time is None:
                            silence_start_time = time.monotonic()
                        # If silence duration is exceeded, end of sentence is detected
                        elif time.monotonic() - silence_start_time > APP_CONFIG.VAD_SILENCE_DURATION_S:
=======
                    if frame_energy < Config.VAD_ENERGY_THRESHOLD():
                        if silence_start_time is None:
                            silence_start_time = time.monotonic()
                        # If silence duration is exceeded, end of sentence is detected
                        elif time.monotonic() - silence_start_time > Config.VAD_SILENCE_DURATION_S():
>>>>>>> a21af378
                            is_speaking = False
                    else:
                        silence_start_time = None # Reset silence timer if speech is detected
                else:
                    silence_buffer.extend(audio_chunk.flatten())
<<<<<<< HEAD
                    if frame_energy > APP_CONFIG.VAD_ENERGY_THRESHOLD:
=======
                    if frame_energy > Config.VAD_ENERGY_THRESHOLD():
>>>>>>> a21af378
                        logger.info("Speech detected.")
                        is_speaking = True
                        silence_start_time = None
                        # Prepend the silence buffer to capture the start of the word
                        audio_buffer = [np.array(list(silence_buffer))]
                        audio_buffer.append(audio_chunk)

                # If speech has ended, process the collected audio buffer
                if not is_speaking and audio_buffer:
                    full_utterance = np.concatenate([chunk.flatten() for chunk in audio_buffer])
                    audio_buffer.clear()
                    
                    audio_duration = len(full_utterance) / APP_CONFIG.SAMPLE_RATE
                    logger.info(f"Processing utterance of duration {audio_duration:.2f}s...")
                    
                    # Measure transcription performance
                    transcription_start = time.time()
                    segments, _ = await asyncio.to_thread(
                        self.model.transcribe, full_utterance, language=APP_CONFIG.LANGUAGE
                    )
                    transcription_time = time.time() - transcription_start
                    
                    # Track performance metrics
                    self.transcription_times.append(transcription_time)
                    self.audio_durations.append(audio_duration)
                    processing_overhead = transcription_time / audio_duration
                    
                    logger.info(f"Transcription completed in {transcription_time:.3f}s "
                               f"(overhead: {processing_overhead:.2f}x)")
                    
                    full_sentence = "".join(s.text for s in segments).strip()
                    
<<<<<<< HEAD
                    if len(full_sentence.split()) >= APP_CONFIG.MIN_WORDS_PER_SENTENCE:
=======
                    if len(full_sentence.split()) >= Config.MIN_WORDS_PER_SENTENCE():
>>>>>>> a21af378
                        await self._send_sentence(websocket, full_sentence)
                    else:
                        logger.info(f"Skipping short sentence: '{full_sentence}'")

            except queue.Empty:
                # If speech was in progress and the queue is now empty, it's the end of an utterance
                if is_speaking:
                    is_speaking = False
                continue
            except Exception as e:
                logger.error(f"Error in transcription loop: {e}", exc_info=True)
                # Reset state on error
                audio_buffer.clear()
                is_speaking = False
                await asyncio.sleep(1)

    async def run(self):
        """Main service loop that manages WebSocket connection and tasks."""
        websocket_uri = f"{APP_CONFIG.WEBSOCKET_URI}/{self.stt_client_id}"
        threading.Thread(target=self._record_audio_thread, daemon=True).start()

        while self.is_recording.is_set():
            try:
                async with websockets.connect(websocket_uri) as websocket:
                    logger.info("WebSocket connection established with backend.")
                    initial_message = {
                        "id": str(uuid4()), "type": "stt.init", "timestamp": time.time(),
                        "payload": {"message": "STT service connected", "user_session_id": self.user_session_id},
                        "origin": "stt_module", "client_id": self.stt_client_id
                    }
                    await websocket.send(json.dumps(initial_message))
                    
                    await self._process_audio_loop(websocket)
            except Exception as e:
                logger.error(f"WebSocket connection failed, retrying in 5s: {e}")
                await asyncio.sleep(5)

    def stop(self):
        """Stops the recording and shuts down the service."""
        self.is_recording.clear()
        
        # Log performance statistics if we have data
        if self.transcription_times and self.audio_durations:
            self._log_performance_stats()
        
        logger.info("Shutdown signal received. Stopping STT service.")
    
    def _log_performance_stats(self):
        """Log performance statistics for analysis."""
        import statistics
        
        if not self.transcription_times:
            return
        
        avg_transcription_time = statistics.mean(self.transcription_times)
        avg_audio_duration = statistics.mean(self.audio_durations)
        avg_overhead = avg_transcription_time / avg_audio_duration if avg_audio_duration > 0 else 0
        
        total_audio = sum(self.audio_durations)
        total_processing = sum(self.transcription_times)
        
        perf_config = APP_CONFIG.get_performance_config()
        
        logger.info("=== STT Performance Statistics ===")
        logger.info(f"Profile: {perf_config.name} ({perf_config.model_size} model)")
        logger.info(f"Total utterances processed: {len(self.transcription_times)}")
        logger.info(f"Total audio duration: {total_audio:.1f}s")
        logger.info(f"Total processing time: {total_processing:.1f}s")
        logger.info(f"Average transcription time: {avg_transcription_time:.3f}s")
        logger.info(f"Average processing overhead: {avg_overhead:.2f}x")
        logger.info(f"Fastest transcription: {min(self.transcription_times):.3f}s")
        logger.info(f"Slowest transcription: {max(self.transcription_times):.3f}s")

# --- MAIN EXECUTION BLOCK ---
if __name__ == "__main__":
    parser = argparse.ArgumentParser(description="STT Module for Context Translator with Performance Optimization.")
    parser.add_argument("--user-session-id", required=True, help="The unique ID for the user session.")
    parser.add_argument("--performance-profile", 
                       choices=['ultra_responsive', 'balanced_fast', 'optimized_default', 'current_default', 'high_accuracy', 'streaming_optimized'],
                       help="STT performance profile to use. Can also be set via STT_PERFORMANCE_PROFILE environment variable.")
    parser.add_argument("--list-profiles", action="store_true", help="List available performance profiles and exit.")
    
    service = None
    try:
        args = parser.parse_args()
        
        if args.list_profiles:
            print("Available STT Performance Profiles:")
            configs = config_manager.list_configs()
            for name, description in configs.items():
                print(f"  {name}: {description}")
            print(f"\nCurrent profile: {config_manager.get_config().name}")
            print("Set profile via --performance-profile or STT_PERFORMANCE_PROFILE environment variable")
            exit(0)
        
        # Set performance profile if specified
        if args.performance_profile:
            import os
            os.environ['STT_PERFORMANCE_PROFILE'] = args.performance_profile
        
        # Log the configuration being used
        perf_config = APP_CONFIG.get_performance_config()
        logger.info(f"Starting STT service with performance profile: {perf_config.name}")
        
        service = STTService(user_session_id=args.user_session_id)
        asyncio.run(service.run())
    except SystemExit:
        logger.critical("Argument parsing failed. Please provide --user-session-id.")
    except KeyboardInterrupt:
        logger.info("Keyboard interrupt received. Shutting down.")
    except Exception as e:
        logger.critical(f"A critical error occurred: {e}", exc_info=True)
    finally:
        if service:
            service.stop()
        
        transcription_logger.removeHandler(t_handler)
        t_handler.close()
        logger.info("Cleanup complete. STT module has shut down.")<|MERGE_RESOLUTION|>--- conflicted
+++ resolved
@@ -22,14 +22,6 @@
 # Import performance configurations
 from .performance_configs import config_manager
 
-<<<<<<< HEAD
-# Using a more structured config for clarity and easier modification
-class AppConfig:
-    SAMPLE_RATE: int = 16000
-    CHANNELS: int = 1
-    LANGUAGE: str = "en"
-    WEBSOCKET_URI: str = "ws://localhost:8000/ws"
-=======
 # Simple configuration that delegates to performance config
 class ConfigManager:
     """Configuration manager that dynamically reads from performance profiles."""
@@ -39,38 +31,12 @@
     CHANNELS = 1
     LANGUAGE = "en"
     WEBSOCKET_URI = "ws://localhost:8000/ws"
->>>>>>> a21af378
     
     @staticmethod
     def get_performance_config():
         """Get the current performance configuration."""
         return config_manager.get_config()
     
-<<<<<<< HEAD
-    # Dynamic properties that read from the current performance config
-    @property
-    def MODEL_SIZE(self) -> str:
-        return self.get_performance_config().model_size
-
-    @property
-    def VAD_ENERGY_THRESHOLD(self) -> float:
-        return self.get_performance_config().vad_energy_threshold
-
-    @property
-    def VAD_SILENCE_DURATION_S(self) -> float:
-        return self.get_performance_config().vad_silence_duration_s
-
-    @property
-    def VAD_BUFFER_DURATION_S(self) -> float:
-        return self.get_performance_config().vad_buffer_duration_s
-
-    @property
-    def MIN_WORDS_PER_SENTENCE(self) -> int:
-        return self.get_performance_config().min_words_per_sentence
-
-# Create a global instance
-APP_CONFIG: AppConfig = AppConfig()
-=======
     @staticmethod
     def MODEL_SIZE():
         return ConfigManager.get_performance_config().model_size
@@ -93,7 +59,6 @@
 
 # Use the manager as Config for backward compatibility  
 Config = ConfigManager
->>>>>>> a21af378
 
 # --- LOGGING SETUP ---
 logging.basicConfig(level=logging.INFO, format='%(asctime)s - %(name)s - %(levelname)s - %(message)s')
@@ -117,7 +82,7 @@
         self.stt_client_id = f"stt_instance_{uuid4()}"
         
         # Get current performance configuration
-        perf_config = APP_CONFIG.get_performance_config()
+        perf_config = Config.get_performance_config()
         logger.info(f"Using STT performance profile: {perf_config.name}")
         logger.info(f"Profile description: {perf_config.description}")
         logger.info(f"Model: {perf_config.model_size}, VAD threshold: {perf_config.vad_energy_threshold}, "
@@ -125,13 +90,8 @@
         
         # Measure model loading time for performance monitoring
         load_start_time = time.time()
-<<<<<<< HEAD
-        logger.info(f"Loading Whisper model '{APP_CONFIG.MODEL_SIZE}'...")
-        self.model = WhisperModel(APP_CONFIG.MODEL_SIZE, device="cpu", compute_type="int8")
-=======
         logger.info(f"Loading Whisper model '{Config.MODEL_SIZE()}'...")
         self.model = WhisperModel(Config.MODEL_SIZE(), device="cpu", compute_type="int8")
->>>>>>> a21af378
         load_time = time.time() - load_start_time
         logger.info(f"Whisper model loaded in {load_time:.2f}s")
         
@@ -156,7 +116,7 @@
             if self.is_recording.is_set(): self.audio_queue.put(indata.copy())
             
         try:
-            with sd.InputStream(samplerate=APP_CONFIG.SAMPLE_RATE, channels=APP_CONFIG.CHANNELS, callback=callback, dtype='float32') as stream:
+            with sd.InputStream(samplerate=Config.SAMPLE_RATE, channels=Config.CHANNELS, callback=callback, dtype='float32') as stream:
                 logger.info(f"Recording active: {stream.samplerate}Hz, {stream.channels}ch")
                 while self.is_recording.is_set(): time.sleep(0.1)
         except Exception as e:
@@ -174,7 +134,7 @@
         message = {
             "id": str(uuid4()), "type": "stt.transcription", "timestamp": time.time(),
             "payload": {
-                "text": sentence, "language": APP_CONFIG.LANGUAGE,
+                "text": sentence, "language": Config.LANGUAGE,
                 "user_session_id": self.user_session_id
             },
             "origin": "stt_module", "client_id": self.stt_client_id
@@ -192,11 +152,7 @@
         silence_start_time = None
         
         # Keep a small buffer of recent silence to catch the start of speech
-<<<<<<< HEAD
-        silence_buffer_size = int(APP_CONFIG.VAD_BUFFER_DURATION_S * APP_CONFIG.SAMPLE_RATE)
-=======
         silence_buffer_size = int(Config.VAD_BUFFER_DURATION_S() * Config.SAMPLE_RATE)
->>>>>>> a21af378
         silence_buffer = deque(maxlen=silence_buffer_size)
 
         while self.is_recording.is_set():
@@ -207,29 +163,17 @@
                 
                 if is_speaking:
                     audio_buffer.append(audio_chunk)
-<<<<<<< HEAD
-                    if frame_energy < APP_CONFIG.VAD_ENERGY_THRESHOLD:
-                        if silence_start_time is None:
-                            silence_start_time = time.monotonic()
-                        # If silence duration is exceeded, end of sentence is detected
-                        elif time.monotonic() - silence_start_time > APP_CONFIG.VAD_SILENCE_DURATION_S:
-=======
                     if frame_energy < Config.VAD_ENERGY_THRESHOLD():
                         if silence_start_time is None:
                             silence_start_time = time.monotonic()
                         # If silence duration is exceeded, end of sentence is detected
                         elif time.monotonic() - silence_start_time > Config.VAD_SILENCE_DURATION_S():
->>>>>>> a21af378
                             is_speaking = False
                     else:
                         silence_start_time = None # Reset silence timer if speech is detected
                 else:
                     silence_buffer.extend(audio_chunk.flatten())
-<<<<<<< HEAD
-                    if frame_energy > APP_CONFIG.VAD_ENERGY_THRESHOLD:
-=======
                     if frame_energy > Config.VAD_ENERGY_THRESHOLD():
->>>>>>> a21af378
                         logger.info("Speech detected.")
                         is_speaking = True
                         silence_start_time = None
@@ -242,13 +186,13 @@
                     full_utterance = np.concatenate([chunk.flatten() for chunk in audio_buffer])
                     audio_buffer.clear()
                     
-                    audio_duration = len(full_utterance) / APP_CONFIG.SAMPLE_RATE
+                    audio_duration = len(full_utterance) / Config.SAMPLE_RATE
                     logger.info(f"Processing utterance of duration {audio_duration:.2f}s...")
                     
                     # Measure transcription performance
                     transcription_start = time.time()
                     segments, _ = await asyncio.to_thread(
-                        self.model.transcribe, full_utterance, language=APP_CONFIG.LANGUAGE
+                        self.model.transcribe, full_utterance, language=Config.LANGUAGE
                     )
                     transcription_time = time.time() - transcription_start
                     
@@ -262,11 +206,7 @@
                     
                     full_sentence = "".join(s.text for s in segments).strip()
                     
-<<<<<<< HEAD
-                    if len(full_sentence.split()) >= APP_CONFIG.MIN_WORDS_PER_SENTENCE:
-=======
                     if len(full_sentence.split()) >= Config.MIN_WORDS_PER_SENTENCE():
->>>>>>> a21af378
                         await self._send_sentence(websocket, full_sentence)
                     else:
                         logger.info(f"Skipping short sentence: '{full_sentence}'")
@@ -285,7 +225,7 @@
 
     async def run(self):
         """Main service loop that manages WebSocket connection and tasks."""
-        websocket_uri = f"{APP_CONFIG.WEBSOCKET_URI}/{self.stt_client_id}"
+        websocket_uri = f"{Config.WEBSOCKET_URI}/{self.stt_client_id}"
         threading.Thread(target=self._record_audio_thread, daemon=True).start()
 
         while self.is_recording.is_set():
@@ -328,7 +268,7 @@
         total_audio = sum(self.audio_durations)
         total_processing = sum(self.transcription_times)
         
-        perf_config = APP_CONFIG.get_performance_config()
+        perf_config = Config.get_performance_config()
         
         logger.info("=== STT Performance Statistics ===")
         logger.info(f"Profile: {perf_config.name} ({perf_config.model_size} model)")
@@ -368,7 +308,7 @@
             os.environ['STT_PERFORMANCE_PROFILE'] = args.performance_profile
         
         # Log the configuration being used
-        perf_config = APP_CONFIG.get_performance_config()
+        perf_config = Config.get_performance_config()
         logger.info(f"Starting STT service with performance profile: {perf_config.name}")
         
         service = STTService(user_session_id=args.user_session_id)
