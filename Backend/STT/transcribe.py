import asyncio
import numpy as np
import sounddevice as sd
import queue
import threading
import time
import logging
import websockets
import json
import argparse
from uuid import uuid4
from faster_whisper import WhisperModel
from collections import deque
from typing import Optional
from pathlib import Path

# --- CONFIGURATION ---
# Using a more structured config for clarity and easier modification
class Config:
    SAMPLE_RATE = 16000
    CHANNELS = 1
    MODEL_SIZE = "medium"
    LANGUAGE = "en"
    WEBSOCKET_URI = "ws://localhost:8000/ws"
    MIN_WORDS_PER_SENTENCE = 1 # Reduced for better responsiveness
    
    # VAD (Voice Activity Detection) settings are key for responsiveness
    VAD_ENERGY_THRESHOLD = 0.004 # Energy threshold to detect speech
    VAD_SILENCE_DURATION_S = 1.0 # How long of a pause indicates end of sentence
    VAD_BUFFER_DURATION_S = 0.5 # Seconds of silence to keep before speech starts
    
    # Heartbeat settings to prevent connection timeouts during silence
    HEARTBEAT_INTERVAL_S = 30.0 # Send heartbeat every 30 seconds during silence
    
    # STREAMING OPTIMIZATION SETTINGS
    STREAMING_ENABLED = True # Enable streaming transcription for long speech
    STREAMING_CHUNK_DURATION_S = 3.0 # Process chunks every N seconds during speech
    STREAMING_OVERLAP_DURATION_S = 0.5 # Overlap between chunks for context
    STREAMING_MIN_BUFFER_S = 2.0 # Minimum buffer before starting streaming

# --- LOGGING SETUP ---
logging.basicConfig(level=logging.INFO, format='%(asctime)s - %(name)s - %(levelname)s - %(message)s')
logger = logging.getLogger(__name__)
transcription_logger = logging.getLogger('TranscriptionLog')
transcription_logger.setLevel(logging.DEBUG)
log_file = Path("transcription.log")
log_file.touch()
t_handler = logging.FileHandler(log_file, mode='w', encoding='utf-8')
t_handler.setFormatter(logging.Formatter('%(asctime)s - %(message)s'))
transcription_logger.addHandler(t_handler)


class STTService:
    """
    Encapsulates the entire Speech-to-Text functionality using a robust,
    VAD-based "record-then-transcribe" architecture for real-time responsiveness.
    """
    def __init__(self, user_session_id: str):
        self.user_session_id = user_session_id
        self.stt_client_id = f"stt_instance_{uuid4()}"
        logger.info(f"Loading Whisper model '{Config.MODEL_SIZE}'...")
        self.model = WhisperModel(Config.MODEL_SIZE, device="cpu", compute_type="int8")
        logger.info("Whisper model loaded.")
        self.audio_queue = queue.Queue()
        self.is_recording = threading.Event()
        self.is_recording.set()
<<<<<<< HEAD
        
        # Streaming transcription state
        self.streaming_processor = None
        self.streaming_active = False
        self.processed_chunks = []  # Store processed chunk results
        
=======
        self.unsent_sentences = []  # Buffer for unsent sentences
>>>>>>> fe36d554
        logger.info(f"STTService initialized for session {self.user_session_id}")
        if Config.STREAMING_ENABLED:
            logger.info("Streaming transcription optimization enabled")

    def _record_audio_thread(self):
        """[Thread Target] Captures audio from microphone into a thread-safe queue."""
        def callback(indata, frames, time_info, status):
            if status: logger.warning(f"Recording status: {status}")
            if self.is_recording.is_set(): self.audio_queue.put(indata.copy())
            
        try:
            with sd.InputStream(samplerate=Config.SAMPLE_RATE, channels=Config.CHANNELS, callback=callback, dtype='float32') as stream:
                logger.info(f"Recording active: {stream.samplerate}Hz, {stream.channels}ch")
                while self.is_recording.is_set(): time.sleep(0.1)
        except Exception as e:
            logger.critical(f"Audio recording error: {e}", exc_info=True)
        finally:
            logger.info("Audio recording stopped.")

    async def _send_sentence(self, websocket, sentence: str, is_interim: bool = False):
        """Formats and sends a transcribed sentence over the WebSocket."""
        if not sentence or not sentence.strip():
            logger.warning("STTService: Blocked empty or whitespace-only transcription from being sent.")
            return

<<<<<<< HEAD
        transcription_logger.info(f"{'[INTERIM]' if is_interim else '[FINAL]'} {sentence}")
        message_type = "stt.transcription.interim" if is_interim else "stt.transcription"
        
=======
        # Filter out common Whisper hallucination patterns that occur during silence
        sentence_lower = sentence.lower().strip()
        
        # Define patterns with different strictness levels
        # Very strict patterns - block even with extra content
        strict_patterns = [
            "thanks for watching", "thank you for watching", 
            "please like and subscribe", "don't forget to subscribe",
            "hit that subscribe button", "smash that like button"
        ]
        
        # Moderate patterns - block if they dominate the sentence
        moderate_patterns = [
            "see you next time", "that's all for today", "until next time",
            "catch you later", "thanks for your attention", "thank you for your time",
            "appreciate you watching", "goodbye", "bye bye"
        ]
        
        # Simple patterns - only block if they're the entire sentence
        simple_patterns = ["thanks", "thank you"]
        
        # Check for multiple patterns (even if individually they wouldn't be blocked)
        pattern_count = 0
        found_patterns = []
        all_patterns = strict_patterns + moderate_patterns + simple_patterns
        for pattern in all_patterns:
            if pattern in sentence_lower:
                pattern_count += 1
                found_patterns.append(pattern)
        
        # If multiple patterns found, be more aggressive about blocking
        if pattern_count >= 2:
            # Calculate how much of the sentence is NOT pattern-related
            clean_text = sentence_lower
            for pattern in found_patterns:
                clean_text = clean_text.replace(pattern, "")
            clean_text = clean_text.strip()
            non_filler_words = [w for w in clean_text.split() if w not in ["for", "and", "the", "a", "to", "my", "your", "our", "everyone", "today", ","]]
            if len(non_filler_words) < 3:
                logger.warning(f"STTService: Blocked likely Whisper hallucination (multiple patterns): '{sentence}'")
                return
        
        # Check strict patterns - block even with some extra content
        for pattern in strict_patterns:
            if pattern in sentence_lower:
                # Allow if it's clearly in a different context (has substantial other content)
                clean_text = sentence_lower.replace(pattern, "").strip()
                non_filler_words = [w for w in clean_text.split() if w not in ["for", "and", "the", "a", "to", "my", "your", "our"]]
                if len(non_filler_words) < 3:  # Less than 3 meaningful words left
                    logger.warning(f"STTService: Blocked likely Whisper hallucination: '{sentence}'")
                    return
        
        # Check moderate patterns - block if they dominate
        for pattern in moderate_patterns:
            if pattern in sentence_lower:
                clean_text = sentence_lower.replace(pattern, "").strip()
                non_filler_words = [w for w in clean_text.split() if w not in ["for", "and", "the", "a", "to", "my", "your", "our", "everyone", "today"]]
                if len(non_filler_words) < 2:  # Less than 2 meaningful words left
                    logger.warning(f"STTService: Blocked likely Whisper hallucination: '{sentence}'")
                    return
        
        # Check simple patterns - only block if entire sentence
        for pattern in simple_patterns:
            if sentence_lower.strip() == pattern:
                logger.warning(f"STTService: Blocked likely Whisper hallucination: '{sentence}'")
                return

        transcription_logger.info(sentence)
>>>>>>> fe36d554
        message = {
            "id": str(uuid4()), "type": message_type, "timestamp": time.time(),
            "payload": {
                "text": sentence, "language": Config.LANGUAGE,
                "user_session_id": self.user_session_id,
                "is_interim": is_interim
            },
            "origin": "stt_module", "client_id": self.stt_client_id
        }
        try:
            await websocket.send(json.dumps(message))
            logger.info(f"Sent {'interim' if is_interim else 'final'}: {sentence}")
        except Exception as e:
            logger.warning(f"Failed to send sentence, connection error: {e}. Buffering for retry.")
            self.unsent_sentences.append(message)

    async def _process_streaming_chunk(self, audio_chunk: np.ndarray, chunk_index: int):
        """Process a streaming audio chunk in the background."""
        try:
            chunk_duration = len(audio_chunk) / Config.SAMPLE_RATE
            logger.info(f"Processing streaming chunk {chunk_index} ({chunk_duration:.2f}s)")
            
            start_time = time.monotonic()
            segments, _ = await asyncio.to_thread(
                self.model.transcribe, audio_chunk, language=Config.LANGUAGE
            )
            processing_time = time.monotonic() - start_time
            
            result = "".join(s.text for s in segments).strip()
            
            chunk_info = {
                'index': chunk_index,
                'text': result,
                'duration': chunk_duration,
                'processing_time': processing_time,
                'timestamp': time.time()
            }
            
            logger.info(f"Chunk {chunk_index} processed in {processing_time:.2f}s: '{result}'")
            return chunk_info
            
        except Exception as e:
            logger.error(f"Error processing streaming chunk {chunk_index}: {e}", exc_info=True)
            return None

    async def _start_streaming_processing(self, websocket, initial_buffer):
        """Start streaming processing for long speech segments."""
        if not Config.STREAMING_ENABLED or self.streaming_active:
            return
            
        self.streaming_active = True
        self.processed_chunks = []
        
        logger.info("Starting streaming transcription processing")
        
        try:
            # Process initial chunk
            chunk_audio = np.concatenate([chunk.flatten() for chunk in initial_buffer])
            chunk_info = await self._process_streaming_chunk(chunk_audio, 0)
            
            if chunk_info and chunk_info['text']:
                self.processed_chunks.append(chunk_info)
                # Send interim result immediately
                await self._send_sentence(websocket, chunk_info['text'], is_interim=True)
                
        except Exception as e:
            logger.error(f"Error starting streaming processing: {e}", exc_info=True)
            self.streaming_active = False

    async def _process_streaming_buffer_chunk(self, websocket, buffer_chunk, chunk_index):
        """Process additional streaming chunks while speech continues."""
        if not self.streaming_active:
            return
            
        try:
            chunk_audio = np.concatenate([chunk.flatten() for chunk in buffer_chunk])
            chunk_info = await self._process_streaming_chunk(chunk_audio, chunk_index)
            
            if chunk_info and chunk_info['text']:
                self.processed_chunks.append(chunk_info)
                # Send interim result
                await self._send_sentence(websocket, chunk_info['text'], is_interim=True)
                
        except Exception as e:
            logger.error(f"Error processing streaming buffer chunk: {e}", exc_info=True)

    def _consolidate_streaming_results(self):
        """Consolidate streaming results into final transcription."""
        if not self.processed_chunks:
            return ""
            
        # Simple concatenation for now - could be improved with overlap handling
        consolidated = " ".join(chunk['text'] for chunk in self.processed_chunks if chunk['text'])
        
        logger.info(f"Consolidated {len(self.processed_chunks)} streaming chunks into final result")
        return consolidated.strip()

    async def _send_heartbeat(self, websocket):
        """Sends a heartbeat keep-alive message to prevent connection timeout."""
        message = {
            "id": str(uuid4()), "type": "stt.heartbeat", "timestamp": time.time(),
            "payload": {
                "message": "keep-alive", 
                "user_session_id": self.user_session_id
            },
            "origin": "stt_module", "client_id": self.stt_client_id
        }
        try:
            await websocket.send(json.dumps(message))
            logger.debug("Sent heartbeat keep-alive message")
        except Exception as e:
            logger.warning(f"Failed to send heartbeat, connection error: {e}")

    async def _process_audio_loop(self, websocket):
        """[Async Task] Implements the VAD-based 'record-then-transcribe' logic with streaming optimization."""
        audio_buffer = []
        is_speaking = False
        silence_start_time = None
        last_heartbeat_time = time.monotonic()
        last_activity_time = time.monotonic()  # Track last transcription or significant activity
        
        # Streaming processing state
        speech_start_time = None
        last_streaming_process_time = None
        streaming_chunk_index = 0
        
        # Keep a small buffer of recent silence to catch the start of speech
        silence_buffer_size = int(Config.VAD_BUFFER_DURATION_S * Config.SAMPLE_RATE)
        silence_buffer = deque(maxlen=silence_buffer_size)

        while self.is_recording.is_set():
            current_time = time.monotonic()
            
            try:
                # Get a chunk of audio from the queue
                audio_chunk = self.audio_queue.get(timeout=1.0)
                frame_energy = np.sqrt(np.mean(np.square(audio_chunk)))
                
                if is_speaking:
                    audio_buffer.append(audio_chunk)
                    buffer_duration = len(audio_buffer) * len(audio_chunk) / Config.SAMPLE_RATE
                    
                    if frame_energy < Config.VAD_ENERGY_THRESHOLD:
                        if silence_start_time is None:
                            silence_start_time = time.monotonic()
                        # If silence duration is exceeded, end of sentence is detected
                        elif time.monotonic() - silence_start_time > Config.VAD_SILENCE_DURATION_S:
                            is_speaking = False
                            # Process streaming results if any
                            if self.streaming_active:
                                await self._finalize_streaming_results(websocket, audio_buffer)
                    else:
                        silence_start_time = None # Reset silence timer if speech is detected
                        
                        # STREAMING OPTIMIZATION: Process chunks while speaking continues
                        if (Config.STREAMING_ENABLED and 
                            buffer_duration >= Config.STREAMING_MIN_BUFFER_S):
                            
                            # Check if it's time to process a streaming chunk
                            if last_streaming_process_time is None:
                                # Start streaming processing
                                chunk_samples = int(Config.STREAMING_CHUNK_DURATION_S * Config.SAMPLE_RATE)
                                chunk_size = chunk_samples // len(audio_chunk)
                                
                                if len(audio_buffer) >= chunk_size:
                                    initial_buffer = audio_buffer[:chunk_size]
                                    await self._start_streaming_processing(websocket, initial_buffer)
                                    last_streaming_process_time = current_time
                                    
                            elif (current_time - last_streaming_process_time >= Config.STREAMING_CHUNK_DURATION_S):
                                # Process next streaming chunk with overlap
                                chunk_samples = int(Config.STREAMING_CHUNK_DURATION_S * Config.SAMPLE_RATE)
                                overlap_samples = int(Config.STREAMING_OVERLAP_DURATION_S * Config.SAMPLE_RATE)
                                
                                chunk_size = chunk_samples // len(audio_chunk)
                                overlap_size = overlap_samples // len(audio_chunk)
                                
                                # Calculate buffer slice for next chunk (with overlap)
                                start_idx = max(0, len(audio_buffer) - chunk_size - overlap_size)
                                end_idx = len(audio_buffer)
                                
                                if end_idx - start_idx >= chunk_size:
                                    buffer_chunk = audio_buffer[start_idx:end_idx]
                                    streaming_chunk_index += 1
                                    
                                    # Process in background (fire and forget for responsiveness)
                                    asyncio.create_task(
                                        self._process_streaming_buffer_chunk(
                                            websocket, buffer_chunk, streaming_chunk_index
                                        )
                                    )
                                    last_streaming_process_time = current_time
                        
                else:
                    silence_buffer.extend(audio_chunk.flatten())
                    if frame_energy > Config.VAD_ENERGY_THRESHOLD:
                        logger.info("Speech detected.")
                        is_speaking = True
                        silence_start_time = None
                        speech_start_time = current_time
                        last_streaming_process_time = None
                        streaming_chunk_index = 0
                        self.streaming_active = False
                        self.processed_chunks = []
                        last_activity_time = current_time  # Update activity time
                        # Prepend the silence buffer to capture the start of the word
                        audio_buffer = [np.array(list(silence_buffer))]
                        audio_buffer.append(audio_chunk)

                # If speech has ended, process the collected audio buffer
                if not is_speaking and audio_buffer:
                    await self._process_final_utterance(websocket, audio_buffer, current_time)
                    audio_buffer.clear()
                    last_activity_time = current_time

                # Send heartbeat if needed (no recent activity and sufficient time has passed)
                time_since_last_heartbeat = current_time - last_heartbeat_time
                time_since_last_activity = current_time - last_activity_time
                
                if (time_since_last_heartbeat >= Config.HEARTBEAT_INTERVAL_S and 
                    time_since_last_activity >= Config.HEARTBEAT_INTERVAL_S):
                    await self._send_heartbeat(websocket)
                    last_heartbeat_time = current_time

            except queue.Empty:
                # Check for heartbeat even when no audio data is available
                current_time = time.monotonic()
                time_since_last_heartbeat = current_time - last_heartbeat_time
                time_since_last_activity = current_time - last_activity_time
                
                if (time_since_last_heartbeat >= Config.HEARTBEAT_INTERVAL_S and 
                    time_since_last_activity >= Config.HEARTBEAT_INTERVAL_S):
                    await self._send_heartbeat(websocket)
                    last_heartbeat_time = current_time
                
                # If speech was in progress and the queue is now empty, it's the end of an utterance
                if is_speaking:
                    is_speaking = False
                    if audio_buffer:
                        await self._process_final_utterance(websocket, audio_buffer, current_time)
                        audio_buffer.clear()
                        last_activity_time = current_time
                continue
            except Exception as e:
                logger.error(f"Error in transcription loop: {e}", exc_info=True)
                # Reset state on error
                audio_buffer.clear()
                is_speaking = False
                self.streaming_active = False
                self.processed_chunks = []
                await asyncio.sleep(1)

    async def _finalize_streaming_results(self, websocket, audio_buffer):
        """Finalize streaming results and send consolidated transcription."""
        try:
            if self.processed_chunks:
                # Use streaming results as base
                consolidated = self._consolidate_streaming_results()
                
                # Optionally process any remaining audio not covered by streaming
                remaining_samples = len(audio_buffer) * len(audio_buffer[0]) if audio_buffer else 0
                last_processed = sum(chunk.get('duration', 0) for chunk in self.processed_chunks) * Config.SAMPLE_RATE
                
                if remaining_samples > last_processed + (Config.SAMPLE_RATE * 0.5):  # 0.5s threshold
                    logger.info("Processing remaining audio after streaming chunks")
                    remaining_audio = np.concatenate([chunk.flatten() for chunk in audio_buffer])
                    
                    segments, _ = await asyncio.to_thread(
                        self.model.transcribe, remaining_audio, language=Config.LANGUAGE
                    )
                    final_transcription = "".join(s.text for s in segments).strip()
                    
                    if len(final_transcription.split()) >= Config.MIN_WORDS_PER_SENTENCE:
                        await self._send_sentence(websocket, final_transcription, is_interim=False)
                else:
                    # Send consolidated streaming result as final
                    if consolidated and len(consolidated.split()) >= Config.MIN_WORDS_PER_SENTENCE:
                        await self._send_sentence(websocket, consolidated, is_interim=False)
                        
            # Reset streaming state
            self.streaming_active = False
            self.processed_chunks = []
            
        except Exception as e:
            logger.error(f"Error finalizing streaming results: {e}", exc_info=True)

    async def _process_final_utterance(self, websocket, audio_buffer, current_time):
        """Process final utterance - either from streaming or traditional processing."""
        if self.streaming_active and self.processed_chunks:
            # We have streaming results, finalize them
            await self._finalize_streaming_results(websocket, audio_buffer)
        else:
            # Traditional processing for short utterances or when streaming is disabled
            full_utterance = np.concatenate([chunk.flatten() for chunk in audio_buffer])
            
            logger.info(f"Processing utterance of duration {len(full_utterance)/Config.SAMPLE_RATE:.2f}s...")
            segments, _ = await asyncio.to_thread(
                self.model.transcribe, full_utterance, language=Config.LANGUAGE
            )
            
            full_sentence = "".join(s.text for s in segments).strip()
            
            if len(full_sentence.split()) >= Config.MIN_WORDS_PER_SENTENCE:
                await self._send_sentence(websocket, full_sentence, is_interim=False)
            else:
                logger.info(f"Skipping short sentence: '{full_sentence}'")

    async def run(self):
        """Main service loop that manages WebSocket connection and tasks."""
        websocket_uri = f"{Config.WEBSOCKET_URI}/{self.stt_client_id}"
        threading.Thread(target=self._record_audio_thread, daemon=True).start()

        while self.is_recording.is_set():
            try:
                async with websockets.connect(websocket_uri) as websocket:
                    logger.info("WebSocket connection established with backend.")
                    initial_message = {
                        "id": str(uuid4()), "type": "stt.init", "timestamp": time.time(),
                        "payload": {"message": "STT service connected", "user_session_id": self.user_session_id},
                        "origin": "stt_module", "client_id": self.stt_client_id
                    }
                    await websocket.send(json.dumps(initial_message))

                    # Retry any unsent sentences from previous connection failures
                    if self.unsent_sentences:
                        logger.info(f"Retrying {len(self.unsent_sentences)} unsent sentences after reconnect.")
                        for msg in self.unsent_sentences:
                            try:
                                await websocket.send(json.dumps(msg))
                                logger.info(f"Retried and sent buffered sentence: {msg['payload']['text']}")
                            except Exception as e:
                                logger.warning(f"Failed to resend buffered sentence: {e}")
                        self.unsent_sentences.clear()

                    await self._process_audio_loop(websocket)
            except Exception as e:
                logger.error(f"WebSocket connection failed, retrying in 5s: {e}")
                await asyncio.sleep(5)

    def stop(self):
        """Stops the recording and shuts down the service."""
        self.is_recording.clear()
        self.streaming_active = False
        self.processed_chunks = []
        logger.info("Shutdown signal received. Stopping STT service.")

# --- MAIN EXECUTION BLOCK ---
if __name__ == "__main__":
    parser = argparse.ArgumentParser(description="STT Module for Context Translator.")
    parser.add_argument("--user-session-id", required=True, help="The unique ID for the user session.")
    
    service = None
    try:
        args = parser.parse_args()
        service = STTService(user_session_id=args.user_session_id)
        asyncio.run(service.run())
    except SystemExit:
        logger.critical("Argument parsing failed. Please provide --user-session-id.")
    except KeyboardInterrupt:
        logger.info("Keyboard interrupt received. Shutting down.")
    except Exception as e:
        logger.critical(f"A critical error occurred: {e}", exc_info=True)
    finally:
        if service:
            service.stop()
        
        transcription_logger.removeHandler(t_handler)
        t_handler.close()
        logger.info("Cleanup complete. STT module has shut down.")<|MERGE_RESOLUTION|>--- conflicted
+++ resolved
@@ -64,16 +64,12 @@
         self.audio_queue = queue.Queue()
         self.is_recording = threading.Event()
         self.is_recording.set()
-<<<<<<< HEAD
         
         # Streaming transcription state
         self.streaming_processor = None
         self.streaming_active = False
         self.processed_chunks = []  # Store processed chunk results
-        
-=======
         self.unsent_sentences = []  # Buffer for unsent sentences
->>>>>>> fe36d554
         logger.info(f"STTService initialized for session {self.user_session_id}")
         if Config.STREAMING_ENABLED:
             logger.info("Streaming transcription optimization enabled")
@@ -99,11 +95,9 @@
             logger.warning("STTService: Blocked empty or whitespace-only transcription from being sent.")
             return
 
-<<<<<<< HEAD
         transcription_logger.info(f"{'[INTERIM]' if is_interim else '[FINAL]'} {sentence}")
         message_type = "stt.transcription.interim" if is_interim else "stt.transcription"
         
-=======
         # Filter out common Whisper hallucination patterns that occur during silence
         sentence_lower = sentence.lower().strip()
         
@@ -172,7 +166,6 @@
                 return
 
         transcription_logger.info(sentence)
->>>>>>> fe36d554
         message = {
             "id": str(uuid4()), "type": message_type, "timestamp": time.time(),
             "payload": {
