# Backend/MessageRouter.py

import asyncio
import logging
import time
import uuid
from typing import Optional

from pydantic import ValidationError

from .models.UniversalMessage import UniversalMessage, ErrorTypes, ProcessingPathEntry
from .core.Queues import queues
from .queues.QueueTypes import AbstractMessageQueue
from .AI.SmallModel import SmallModel
from .dependencies import get_session_manager_instance, get_websocket_manager_instance

logger = logging.getLogger(__name__)

class MessageRouter:
    def __init__(self):
        self._client_incoming_queue: AbstractMessageQueue = queues.incoming
        self._service_outgoing_queue: AbstractMessageQueue = queues.outgoing
        self._websocket_out_queue: AbstractMessageQueue = queues.websocket_out
        
        self._running = False
        self._router_task: Optional[asyncio.Task] = None
        self._small_model: SmallModel = SmallModel()
        self._session_manager = get_session_manager_instance()
        self._websocket_manager = get_websocket_manager_instance()

        logger.info("MessageRouter initialized with all dependencies.")

    async def start(self):
        """Starts the message routing process with dual listeners."""
        if not self._running:
            self._running = True
            self._router_task = asyncio.create_task(self._run_message_loops())
            logger.info("MessageRouter started with dual listeners.")

    async def stop(self):
        """Stops the message routing process."""
        # ... (method remains unchanged)
        if self._running:
            self._running = False
            if self._router_task:
                self._router_task.cancel()
                try:
                    await self._router_task
                except asyncio.CancelledError:
                    logger.info("MessageRouter tasks cancelled successfully.")

    async def _run_message_loops(self):
        """Orchestrates the two parallel listener tasks."""
        # ... (method remains unchanged)
        client_listener = asyncio.create_task(self._client_message_listener())
        service_listener = asyncio.create_task(self._service_message_listener())
        await asyncio.gather(client_listener, service_listener)

    async def _client_message_listener(self):
        """Processes messages coming directly from clients (via WebSocket)."""
        # ... (method remains unchanged)
        logger.info("MessageRouter: Listening for messages from clients...")
        while self._running:
            try:
                message = await self._client_incoming_queue.dequeue()
                await self._process_client_message(message)
            except asyncio.CancelledError:
                break
            except Exception as e:
                logger.error(f"Error in client message listener: {e}", exc_info=True)
                await asyncio.sleep(1)

    async def _service_message_listener(self):
        """Processes messages coming from internal services (e.g., SimulationManager)."""
        # ... (method remains unchanged)
        logger.info("MessageRouter: Listening for messages from backend services...")
        while self._running:
            try:
                message = await self._service_outgoing_queue.dequeue()
                await self._route_service_message(message)
            except asyncio.CancelledError:
                break
            except Exception as e:
                logger.error(f"Error in service message listener: {e}", exc_info=True)
                await asyncio.sleep(1)

    async def _process_client_message(self, message: UniversalMessage):
        """Handles logic for a single message from a client."""
        response: Optional[UniversalMessage] = None
        try:
            # Logik zur Verarbeitung der init-Nachrichten
            if message.type == 'frontend.init' or message.type == 'stt.init':
                user_session_id = message.payload.get('user_session_id')
                if self._websocket_manager and user_session_id and message.client_id:
                    self._websocket_manager.associate_user_session(
                        client_id=message.client_id,
                        user_session_id=user_session_id
                    )
                    response = self._create_ack_message(message, f"{message.type} handshake successful.")
                else:
                    response = self._create_error_message(message, ErrorTypes.INVALID_INPUT, "Init message missing user_session_id.")
            
            elif message.type == 'stt.transcription':
                # Block empty transcriptions before passing to SmallModel
<<<<<<< HEAD
                transcribed_text = message.payload.get("text", "")
                if not transcribed_text or not transcribed_text.strip():
                    logger.warning(f"MessageRouter: Blocked empty transcription from client {message.client_id}.")
                    response = self._create_error_message(message, ErrorTypes.INVALID_INPUT, "Empty transcription received.")
=======
                transcribed_text = message.payload.get("text", "").strip()
                if not transcribed_text:
                    logger.warning(f"MessageRouter: Blocked empty transcription from client {message.client_id}")
                    response = self._create_error_message(message, ErrorTypes.INVALID_INPUT, "Empty transcription text not allowed.")
>>>>>>> 23409f93
                else:
                    asyncio.create_task(self._small_model.process_message(message))
                    response = None  # Response will be handled asynchronously

            elif message.type == 'session.start':
                if self._session_manager and message.client_id:
                    code = self._session_manager.create_session(creator_client_id=message.client_id)
                    if code:
                        response = UniversalMessage(type='session.created', payload={'code': code}, destination=message.client_id, origin='MessageRouter', client_id=message.client_id)
                    else:
                        response = self._create_error_message(message, ErrorTypes.INVALID_ACTION, "Eine Session ist bereits aktiv.")
                else:
                    response = self._create_error_message(message, ErrorTypes.INTERNAL_SERVER_ERROR, "SessionManager nicht verfügbar.")

            elif message.type == 'session.join':
                code_to_join = message.payload.get('code')
                if self._session_manager and code_to_join and message.client_id:
                    success = self._session_manager.join_session(joiner_client_id=message.client_id, code=code_to_join)
                    if success:
                        response = UniversalMessage(type='session.joined', payload={'code': code_to_join}, destination=message.client_id, origin='MessageRouter', client_id=message.client_id)
                    else:
                        response = self._create_error_message(message, ErrorTypes.INVALID_INPUT, "Session-Code ist ungültig.")
                else:
                    response = self._create_error_message(message, ErrorTypes.INVALID_INPUT, "Kein Code angegeben oder SessionManager nicht verfügbar.")

            elif message.type == 'manual.request':
                # Allow users to manually request an explanation for a term
                try:
                    term = (message.payload.get('term') or '').strip()
                    context = (message.payload.get('context') or term).strip()
                    domain = (message.payload.get('domain') or '').strip()
                    explanation_style = (message.payload.get('explanation_style') or 'detailed').strip()
                    if not term:
                        response = self._create_error_message(message, ErrorTypes.INVALID_INPUT, "Missing 'term' in manual.request payload.")
                    else:
                        # Generate confidence score for manual request using AI detection
                        ai_detected_terms = await self._small_model.detect_terms_with_ai(
                            context,
                            message.payload.get("user_role")
                        )
                        
                        # Find confidence for the requested term, or use a default confidence for manual requests
                        confidence = 0.7  # Default confidence for manual requests
                        for ai_term in ai_detected_terms:
                            if ai_term.get("term", "").lower() == term.lower():
                                confidence = ai_term.get("confidence", 0.7)
                                break
                        
                        detected_terms = [{
                            "term": term,
                            "timestamp": int(time.time()),
                            "context": context,
                            "domain": domain,  # Include domain for AI processing
<<<<<<< HEAD
                            "confidence": confidence
=======
                            "explanation_style": explanation_style,  # Include explanation style
>>>>>>> 23409f93
                        }]
                        success = await self._small_model.write_detection_to_queue(message, detected_terms)
                        if success:
                            response = self._create_ack_message(message, f"manual.request accepted for term '{term}'")
                        else:
                            response = self._create_error_message(message, ErrorTypes.PROCESSING_ERROR, "Failed to enqueue manual detection.")
                except Exception as e:
                    logger.error(f"Error handling manual.request: {e}", exc_info=True)
                    response = self._create_error_message(message, ErrorTypes.INTERNAL_SERVER_ERROR, "Unhandled error during manual.request.")

            elif message.type == 'explanation.retry':
                # Allow users to request a regenerated explanation for a term
                try:
                    term = (message.payload.get('term') or '').strip()
                    context = (message.payload.get('context') or term).strip()
                    original_explanation_id = message.payload.get('original_explanation_id')
                    explanation_style = message.payload.get('explanation_style', 'detailed')
                    
                    if not term:
                        response = self._create_error_message(message, ErrorTypes.INVALID_INPUT, "Missing 'term' in explanation.retry payload.")
                    else:
                        detected_terms = [{
                            "term": term,
                            "timestamp": int(time.time()),
                            "context": context,
                            "explanation_style": explanation_style,
                            "original_explanation_id": original_explanation_id,
                            "is_retry": True
                        }]
                        success = await self._small_model.write_detection_to_queue(message, detected_terms)
                        if success:
                            response = self._create_ack_message(message, f"explanation.retry accepted for term '{term}'")
                        else:
                            response = self._create_error_message(message, ErrorTypes.PROCESSING_ERROR, "Failed to enqueue retry detection.")
                except Exception as e:
                    logger.error(f"Error handling explanation.retry: {e}", exc_info=True)
                    response = self._create_error_message(message, ErrorTypes.INTERNAL_SERVER_ERROR, "Unhandled error during explanation.retry.")

            elif message.type == 'ping':
                response = self._create_pong_message(message)

            else:
                response = self._create_error_message(message, ErrorTypes.UNKNOWN_MESSAGE_TYPE, f"Unknown message type: '{message.type}'")

            if response:
                await self._websocket_out_queue.enqueue(response)

        except Exception as e:
            logger.error(f"Error processing client message {message.id}: {e}", exc_info=True)
            if message:
                error_response = self._create_error_message(message, ErrorTypes.INTERNAL_SERVER_ERROR, str(e))
                await self._websocket_out_queue.enqueue(error_response)

    async def _route_service_message(self, message: UniversalMessage):
        """Routes a message from an internal service to the appropriate clients."""
        # ... (method remains unchanged)
        try:
            if message.destination == "frontend":
                message.destination = "all_frontends"
                await self._websocket_out_queue.enqueue(message)
            else:
                logger.warning(f"Unhandled service message destination: '{message.destination}'")
        except Exception as e:
            logger.error(f"Error routing service message {message.id}: {e}", exc_info=True)

    # ### Helper Methods ###
    def _create_ack_message(self, origin_msg: UniversalMessage, text: str) -> UniversalMessage:
        return UniversalMessage(
            type='system.acknowledgement',
            payload={'message': text, 'original_message_id': origin_msg.id},
            destination=origin_msg.client_id,
            origin='MessageRouter',
            client_id=origin_msg.client_id
        )

    def _create_error_message(self, origin_msg: UniversalMessage, err_type: ErrorTypes, text: str) -> UniversalMessage:
        return UniversalMessage(
            type=err_type.value,
            payload={'error': text, 'original_message_id': origin_msg.id},
            destination=origin_msg.client_id,
            origin='MessageRouter',
            client_id=origin_msg.client_id
        )
        
    def _create_pong_message(self, origin_msg: UniversalMessage) -> UniversalMessage:
        return UniversalMessage(
            type='pong',
            payload={'timestamp': time.time()},
            destination=origin_msg.client_id,
            origin='MessageRouter',
            client_id=origin_msg.client_id
        )<|MERGE_RESOLUTION|>--- conflicted
+++ resolved
@@ -102,17 +102,10 @@
             
             elif message.type == 'stt.transcription':
                 # Block empty transcriptions before passing to SmallModel
-<<<<<<< HEAD
-                transcribed_text = message.payload.get("text", "")
-                if not transcribed_text or not transcribed_text.strip():
-                    logger.warning(f"MessageRouter: Blocked empty transcription from client {message.client_id}.")
-                    response = self._create_error_message(message, ErrorTypes.INVALID_INPUT, "Empty transcription received.")
-=======
                 transcribed_text = message.payload.get("text", "").strip()
                 if not transcribed_text:
                     logger.warning(f"MessageRouter: Blocked empty transcription from client {message.client_id}")
                     response = self._create_error_message(message, ErrorTypes.INVALID_INPUT, "Empty transcription text not allowed.")
->>>>>>> 23409f93
                 else:
                     asyncio.create_task(self._small_model.process_message(message))
                     response = None  # Response will be handled asynchronously
@@ -166,11 +159,8 @@
                             "timestamp": int(time.time()),
                             "context": context,
                             "domain": domain,  # Include domain for AI processing
-<<<<<<< HEAD
                             "confidence": confidence
-=======
                             "explanation_style": explanation_style,  # Include explanation style
->>>>>>> 23409f93
                         }]
                         success = await self._small_model.write_detection_to_queue(message, detected_terms)
                         if success:
