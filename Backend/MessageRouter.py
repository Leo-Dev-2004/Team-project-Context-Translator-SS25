# Backend/MessageRouter.py

import asyncio
import logging
import time
import uuid
from typing import Optional

from pydantic import ValidationError

from .models.UniversalMessage import UniversalMessage, ErrorTypes, ProcessingPathEntry
from .core.Queues import queues
from .queues.QueueTypes import AbstractMessageQueue
from .AI.SmallModel import SmallModel
from .dependencies import get_session_manager_instance, get_websocket_manager_instance

logger = logging.getLogger(__name__)

class MessageRouter:
    def __init__(self):
        self._client_incoming_queue: AbstractMessageQueue = queues.incoming
        self._service_outgoing_queue: AbstractMessageQueue = queues.outgoing
        self._websocket_out_queue: AbstractMessageQueue = queues.websocket_out
        
        self._running = False
        self._router_task: Optional[asyncio.Task] = None
        self._small_model: SmallModel = SmallModel()
        self._session_manager = get_session_manager_instance()
        self._websocket_manager = get_websocket_manager_instance()

        logger.info("MessageRouter initialized with all dependencies.")

    async def start(self):
        """Starts the message routing process with dual listeners."""
        if not self._running:
            self._running = True
            self._router_task = asyncio.create_task(self._run_message_loops())
            logger.info("MessageRouter started with dual listeners.")

    async def stop(self):
        """Stops the message routing process."""
        # ... (method remains unchanged)
        if self._running:
            self._running = False
            if self._router_task:
                self._router_task.cancel()
                try:
                    await self._router_task
                except asyncio.CancelledError:
                    logger.info("MessageRouter tasks cancelled successfully.")

    async def _run_message_loops(self):
        """Orchestrates the two parallel listener tasks."""
        # ... (method remains unchanged)
        client_listener = asyncio.create_task(self._client_message_listener())
        service_listener = asyncio.create_task(self._service_message_listener())
        await asyncio.gather(client_listener, service_listener)

    async def _client_message_listener(self):
        """Processes messages coming directly from clients (via WebSocket)."""
        # ... (method remains unchanged)
        logger.info("MessageRouter: Listening for messages from clients...")
        while self._running:
            try:
                message = await self._client_incoming_queue.dequeue()
                await self._process_client_message(message)
            except asyncio.CancelledError:
                break
            except Exception as e:
                logger.error(f"Error in client message listener: {e}", exc_info=True)
                await asyncio.sleep(1)

    async def _service_message_listener(self):
        """Processes messages coming from internal services (e.g., SimulationManager)."""
        # ... (method remains unchanged)
        logger.info("MessageRouter: Listening for messages from backend services...")
        while self._running:
            try:
                message = await self._service_outgoing_queue.dequeue()
                await self._route_service_message(message)
            except asyncio.CancelledError:
                break
            except Exception as e:
                logger.error(f"Error in service message listener: {e}", exc_info=True)
                await asyncio.sleep(1)

    async def _process_client_message(self, message: UniversalMessage):
        """Handles logic for a single message from a client."""
        response: Optional[UniversalMessage] = None
        try:
            # Logik zur Verarbeitung der init-Nachrichten
            if message.type == 'frontend.init' or message.type == 'stt.init':
                user_session_id = message.payload.get('user_session_id')
                if self._websocket_manager and user_session_id and message.client_id:
                    self._websocket_manager.associate_user_session(
                        client_id=message.client_id,
                        user_session_id=user_session_id
                    )
                    response = self._create_ack_message(message, f"{message.type} handshake successful.")
                else:
                    response = self._create_error_message(message, ErrorTypes.INVALID_INPUT, "Init message missing user_session_id.")
            
            elif message.type == 'stt.transcription':
                asyncio.create_task(self._small_model.process_message(message))
                response = None  # Response will be handled asynchronously

            elif message.type == 'session.start':
                if self._session_manager and message.client_id:
                    code = self._session_manager.create_session(creator_client_id=message.client_id)
                    if code:
                        response = UniversalMessage(type='session.created', payload={'code': code}, destination=message.client_id, origin='MessageRouter', client_id=message.client_id)
                    else:
                        response = self._create_error_message(message, ErrorTypes.INVALID_ACTION, "Eine Session ist bereits aktiv.")
                else:
                    response = self._create_error_message(message, ErrorTypes.INTERNAL_SERVER_ERROR, "SessionManager nicht verfügbar.")

            elif message.type == 'session.join':
                code_to_join = message.payload.get('code')
                if self._session_manager and code_to_join and message.client_id:
                    success = self._session_manager.join_session(joiner_client_id=message.client_id, code=code_to_join)
                    if success:
                        response = UniversalMessage(type='session.joined', payload={'code': code_to_join}, destination=message.client_id, origin='MessageRouter', client_id=message.client_id)
                    else:
                        response = self._create_error_message(message, ErrorTypes.INVALID_INPUT, "Session-Code ist ungültig.")
                else:
                    response = self._create_error_message(message, ErrorTypes.INVALID_INPUT, "Kein Code angegeben oder SessionManager nicht verfügbar.")

            elif message.type == 'manual.request':
                # Allow users to manually request an explanation for a term
                try:
                    term = (message.payload.get('term') or '').strip()
                    context = (message.payload.get('context') or term).strip()
                    domain = (message.payload.get('domain') or '').strip()
                    if not term:
                        response = self._create_error_message(message, ErrorTypes.INVALID_INPUT, "Missing 'term' in manual.request payload.")
                    else:
                        # Generate confidence score for manual request using AI detection
                        ai_detected_terms = await self._small_model.detect_terms_with_ai(
                            context,
                            message.payload.get("user_role")
                        )
                        
                        # Find confidence for the requested term, or use a default confidence for manual requests
                        confidence = 0.7  # Default confidence for manual requests
                        for ai_term in ai_detected_terms:
                            if ai_term.get("term", "").lower() == term.lower():
                                confidence = ai_term.get("confidence", 0.7)
                                break
                        
                        detected_terms = [{
                            "term": term,
                            "timestamp": int(time.time()),
                            "context": context,
<<<<<<< HEAD
                            "domain": domain,  # Include domain for AI processing
=======
                            "confidence": confidence,
>>>>>>> 0f54afad
                        }]
                        success = await self._small_model.write_detection_to_queue(message, detected_terms)
                        if success:
                            response = self._create_ack_message(message, f"manual.request accepted for term '{term}'")
                        else:
                            response = self._create_error_message(message, ErrorTypes.PROCESSING_ERROR, "Failed to enqueue manual detection.")
                except Exception as e:
                    logger.error(f"Error handling manual.request: {e}", exc_info=True)
                    response = self._create_error_message(message, ErrorTypes.INTERNAL_SERVER_ERROR, "Unhandled error during manual.request.")

            elif message.type == 'explanation.retry':
                # Allow users to request a regenerated explanation for a term
                try:
                    term = (message.payload.get('term') or '').strip()
                    context = (message.payload.get('context') or term).strip()
                    original_explanation_id = message.payload.get('original_explanation_id')
                    explanation_style = message.payload.get('explanation_style', 'detailed')
                    
                    if not term:
                        response = self._create_error_message(message, ErrorTypes.INVALID_INPUT, "Missing 'term' in explanation.retry payload.")
                    else:
                        detected_terms = [{
                            "term": term,
                            "timestamp": int(time.time()),
                            "context": context,
                            "explanation_style": explanation_style,
                            "original_explanation_id": original_explanation_id,
                            "is_retry": True
                        }]
                        success = await self._small_model.write_detection_to_queue(message, detected_terms)
                        if success:
                            response = self._create_ack_message(message, f"explanation.retry accepted for term '{term}'")
                        else:
                            response = self._create_error_message(message, ErrorTypes.PROCESSING_ERROR, "Failed to enqueue retry detection.")
                except Exception as e:
                    logger.error(f"Error handling explanation.retry: {e}", exc_info=True)
                    response = self._create_error_message(message, ErrorTypes.INTERNAL_SERVER_ERROR, "Unhandled error during explanation.retry.")

            elif message.type == 'ping':
                response = self._create_pong_message(message)

            else:
                response = self._create_error_message(message, ErrorTypes.UNKNOWN_MESSAGE_TYPE, f"Unknown message type: '{message.type}'")

            if response:
                await self._websocket_out_queue.enqueue(response)

        except Exception as e:
            logger.error(f"Error processing client message {message.id}: {e}", exc_info=True)
            if message:
                error_response = self._create_error_message(message, ErrorTypes.INTERNAL_SERVER_ERROR, str(e))
                await self._websocket_out_queue.enqueue(error_response)

    async def _route_service_message(self, message: UniversalMessage):
        """Routes a message from an internal service to the appropriate clients."""
        # ... (method remains unchanged)
        try:
            if message.destination == "frontend":
                message.destination = "all_frontends"
                await self._websocket_out_queue.enqueue(message)
            else:
                logger.warning(f"Unhandled service message destination: '{message.destination}'")
        except Exception as e:
            logger.error(f"Error routing service message {message.id}: {e}", exc_info=True)

    # ### Helper Methods ###
    def _create_ack_message(self, origin_msg: UniversalMessage, text: str) -> UniversalMessage:
        return UniversalMessage(
            type='system.acknowledgement',
            payload={'message': text, 'original_message_id': origin_msg.id},
            destination=origin_msg.client_id,
            origin='MessageRouter',
            client_id=origin_msg.client_id
        )

    def _create_error_message(self, origin_msg: UniversalMessage, err_type: ErrorTypes, text: str) -> UniversalMessage:
        return UniversalMessage(
            type=err_type.value,
            payload={'error': text, 'original_message_id': origin_msg.id},
            destination=origin_msg.client_id,
            origin='MessageRouter',
            client_id=origin_msg.client_id
        )
        
    def _create_pong_message(self, origin_msg: UniversalMessage) -> UniversalMessage:
        return UniversalMessage(
            type='pong',
            payload={'timestamp': time.time()},
            destination=origin_msg.client_id,
            origin='MessageRouter',
            client_id=origin_msg.client_id
        )<|MERGE_RESOLUTION|>--- conflicted
+++ resolved
@@ -101,8 +101,14 @@
                     response = self._create_error_message(message, ErrorTypes.INVALID_INPUT, "Init message missing user_session_id.")
             
             elif message.type == 'stt.transcription':
-                asyncio.create_task(self._small_model.process_message(message))
-                response = None  # Response will be handled asynchronously
+                # Block empty transcriptions before passing to SmallModel
+                transcribed_text = message.payload.get("text", "")
+                if not transcribed_text or not transcribed_text.strip():
+                    logger.warning(f"MessageRouter: Blocked empty transcription from client {message.client_id}.")
+                    response = self._create_error_message(message, ErrorTypes.INVALID_INPUT, "Empty transcription received.")
+                else:
+                    asyncio.create_task(self._small_model.process_message(message))
+                    response = None  # Response will be handled asynchronously
 
             elif message.type == 'session.start':
                 if self._session_manager and message.client_id:
@@ -151,11 +157,8 @@
                             "term": term,
                             "timestamp": int(time.time()),
                             "context": context,
-<<<<<<< HEAD
                             "domain": domain,  # Include domain for AI processing
-=======
-                            "confidence": confidence,
->>>>>>> 0f54afad
+                            "confidence": confidence
                         }]
                         success = await self._small_model.write_detection_to_queue(message, detected_terms)
                         if success:
