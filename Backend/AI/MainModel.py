--- conflicted
+++ resolved
@@ -7,7 +7,7 @@
 import logging
 from pathlib import Path
 from typing import Dict, List, Optional
-import uuid
+import uuid # FIX: Added missing import for uuid
 
 from ..models.UniversalMessage import UniversalMessage, ErrorTypes
 
@@ -176,6 +176,7 @@
         
         # --- Stage 1: Safely read and update the detections queue ---
         async with self.detections_lock:
+            all_detections = []
             try:
                 async with aiofiles.open(self.detections_queue_file, 'r', encoding='utf-8') as f:
                     content = await f.read()
@@ -184,15 +185,14 @@
                 if not all_detections:
                     return
 
-                # Find pending items and update their status in-place
+                # Find pending items and update their status in-place to prevent re-processing
                 something_to_process = False
                 for entry in all_detections:
                     if entry.get("status") == "pending":
                         pending_detections.append(entry)
-                        entry["status"] = "processing" # Mark to prevent re-processing
+                        entry["status"] = "processing"
                         something_to_process = True
                 
-                # If we marked any items for processing, write the changes back
                 if something_to_process:
                     temp_file = self.detections_queue_file.with_suffix('.tmp')
                     async with aiofiles.open(temp_file, 'w', encoding='utf-8') as f:
@@ -201,7 +201,7 @@
                     logger.info(f"Marked {len(pending_detections)} detections as 'processing'.")
 
             except FileNotFoundError:
-                return # Nothing to process
+                return
             except Exception as e:
                 logger.error(f"Error reading detections queue: {e}", exc_info=True)
                 return
@@ -226,13 +226,12 @@
                 explanation = await self.query_llm(messages)
 
                 if explanation:
-<<<<<<< HEAD
                     cache[term] = explanation
-                    await self.save_cache(cache) # save_cache handles its own lock
+                    await self.save_cache(cache)
                     logger.info(f"Generated and cached explanation for '{term}'.")
                 else:
                     logger.warning(f"Failed to generate explanation for '{term}'.")
-                    continue
+                    continue # Skip to next term if explanation fails
             else:
                 logger.info(f"Loaded explanation for '{term}' from cache.")
 
@@ -247,48 +246,6 @@
             if await self.write_explanation_to_queue(explanation_entry):
                 self.mark_as_explained(term)
                 logger.info(f"Successfully processed and queued explanation for term '{term}'.")
-=======
-                    # Create explanation entry for output queue
-                    explanation_entry = {
-                        "id": str(uuid4()),
-                        "term": term,
-                        "explanation": explanation,
-                        "context": context,
-                        "timestamp": int(time.time()),
-                        "client_id": client_id,
-                        "user_session_id": user_session_id,
-                        "original_detection_id": entry.get("id"),
-                        "status": "ready_for_delivery",
-                        "confidence": entry.get("confidence", 0.5)  # Default confidence if not provided
-                    }
-
-                    # Write to explanations queue
-                    success = await self.write_explanation_to_queue(explanation_entry)
-                    if success:
-                        # Mark as explained and processed
-                        self.mark_as_explained(term)
-                        entry["status"] = "processed"
-                        entry["explanation"] = explanation
-                        processed_entries.append(entry)
-                        something_was_processed = True
-
-                        logger.info(f"Successfully processed term '{term}' for client {client_id}")
-
-            # Update detections queue to mark processed items
-            if something_was_processed:
-                # Write updated detections queue back
-                temp_file = self.detections_queue_file.with_suffix('.tmp')
-                async with aiofiles.open(temp_file, 'w', encoding='utf-8') as f:
-                    await f.write(json.dumps(detection_queue, indent=2, ensure_ascii=False))
-
-                import os
-                os.replace(str(temp_file), str(self.detections_queue_file))
-                logger.info(f"Updated detections queue with {len(processed_entries)} processed entries")
-
-        except Exception as e:
-            logger.error(f"Error processing detections queue: {e}", exc_info=True)
->>>>>>> b5926026
-
 
     async def run_continuous_processing(self):
         """Run continuous processing loop for detected terms."""
@@ -309,27 +266,16 @@
         await self.http_client.aclose()
         logger.info("MainModel HTTP client closed.")
 
-
 if __name__ == "__main__":
-<<<<<<< HEAD
     logging.basicConfig(level=logging.INFO, format='%(asctime)s - %(name)s - %(levelname)s - %(message)s')
-=======
-    import logging
-
-    # Setup logging
-    logging.basicConfig(
-        level=logging.INFO,
-        format='%(asctime)s - %(name)s - %(levelname)s - %(message)s'
-    )
-
->>>>>>> b5926026
     main_model = MainModel()
-    loop = asyncio.get_event_loop()
+    
+    # Use asyncio.run for cleaner startup and shutdown
     try:
-        loop.run_until_complete(main_model.run_continuous_processing())
+        asyncio.run(main_model.run_continuous_processing())
     except KeyboardInterrupt:
         logger.info("MainModel shutdown initiated by user.")
     finally:
-        loop.run_until_complete(main_model.close())
-        loop.close()
+        # Gracefully close resources in a final async operation
+        asyncio.run(main_model.close())
         logger.info("MainModel shutdown complete.")