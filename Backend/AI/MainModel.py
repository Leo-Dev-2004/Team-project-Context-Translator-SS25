import json
import httpx  # Use httpx for asynchronous HTTP requests
import os
import time
import aiofiles
import asyncio
import logging
from pathlib import Path
from typing import Dict, List, Optional
import uuid # FIX: Added missing import for uuid

from ..models.UniversalMessage import UniversalMessage, ErrorTypes

# === Config ===
# Moved configuration to constants for clarity
INPUT_FILE = "Backend/AI/detections_queue.json"
OUTPUT_FILE = "Backend/AI/explanations_queue.json"
CACHE_FILE = "Backend/AI/explanation_cache.json"
MODEL = "llama3.2"
COOLDOWN_SECONDS = 300
OLLAMA_API_URL = "http://localhost:11434/api/chat"

# Setup logging
logger = logging.getLogger(__name__)

class MainModel:
    """
    AI-powered explanation model that reads detected terms from a file queue,
    generates explanations, and writes them back to an explanation queue for client delivery.
    
    This version is rewritten to be fully asynchronous and thread-safe, preventing
    data loss and application freezes.
    """

    def __init__(self):
        self.detections_queue_file = Path(INPUT_FILE)
        self.explanations_queue_file = Path(OUTPUT_FILE)
        self.cache_file = Path(CACHE_FILE)

        # A single, reusable async HTTP client is more efficient.
        self.http_client = httpx.AsyncClient(timeout=60.0)

        # CRITICAL FIX: Locks to prevent race conditions when accessing shared files.
        # Each file that is read, modified, and then written back needs its own lock.
        self.detections_lock = asyncio.Lock()
        self.explanations_lock = asyncio.Lock()
        self.cache_lock = asyncio.Lock()

        # Cooldown tracking (Note: this is still in-memory and will reset on restart)
        self.explained_terms = {}

        # Ensure queue directories exist (synchronous operation at init is acceptable)
        self.detections_queue_file.parent.mkdir(parents=True, exist_ok=True)
        self.explanations_queue_file.parent.mkdir(parents=True, exist_ok=True)

        logger.info("MainModel initialized with asynchronous and thread-safe operations.")

    # No changes needed for these helper methods
    def clean_output(self, text: str) -> str:
        return (
            text.replace("<think>", "")
                .replace("</think>", "")
                .replace("### Response:", "")
                .replace("**Explanation:**", "")
                .strip()
        )

    def is_explained(self, term: str) -> bool:
        now = time.time()
        term = term.lower()
        if term in self.explained_terms:
            last_time = self.explained_terms[term]
            if now - last_time < COOLDOWN_SECONDS:
                return True
        return False

    def mark_as_explained(self, term: str):
        self.explained_terms[term.lower()] = time.time()

<<<<<<< HEAD
    def build_prompt(self, term: str, context: str, user_role: Optional[str] = None, domain: Optional[str] = None) -> List[Dict]:
=======
    def build_prompt(self, term: str, context: str, user_role: Optional[str] = None, 
                     explanation_style: str = "detailed", is_retry: bool = False) -> List[Dict]:
>>>>>>> 0f54afad
        role_context = ""
        if user_role:
            role_context = f" The user is a '{user_role}', so adjust your explanation accordingly."
        
        domain_context = ""
        if domain and domain.strip():
            domain_context = f" The explanation should be tailored for someone working in the field of '{domain.strip()}'."

        # Style-specific instructions
        style_instructions = {
            "simple": "Provide a brief, easy-to-understand explanation in 1 sentence.",
            "detailed": "Provide a comprehensive explanation in 2-3 sentences with examples if helpful.",
            "technical": "Provide an in-depth technical explanation with precise terminology and context.",
            "beginner": "Provide an explanation suitable for complete beginners, avoiding jargon and using simple analogies."
        }
        
        style_instruction = style_instructions.get(explanation_style, style_instructions["detailed"])
        
        retry_instruction = ""
        if is_retry:
            retry_instruction = " This is a regeneration request - provide an alternative, more extensive explanation than what might have been given before."

        return [
            {
                "role": "system",
<<<<<<< HEAD
                "content": f"You are a helpful assistant explaining technical terms in simple, clear language.{role_context}{domain_context}"
=======
                "content": f"You are a helpful assistant explaining technical terms in clear language.{role_context}{retry_instruction}"
>>>>>>> 0f54afad
            },
            {
                "role": "user",
                "content": f"""Please directly explain the term "{term}" as used in this context:
"{context}"

<<<<<<< HEAD
{f"Domain focus: {domain.strip()}. " if domain and domain.strip() else ""}Provide a clear, concise explanation in 1-2 sentences. Focus on what the term means and why it's important. Do not include reasoning or thought processes."""
=======
{style_instruction} Focus on what the term means and why it's important. Do not include reasoning or thought processes."""
>>>>>>> 0f54afad
            }
        ]

    async def query_llm(self, messages: List[Dict], model: str = MODEL) -> Optional[str]:
        """
        FIX: Asynchronously query the LLM using httpx to prevent blocking.
        """
        try:
            response = await self.http_client.post(
                OLLAMA_API_URL,
                json={"model": model, "messages": messages, "stream": False},
            )
            response.raise_for_status()
            raw_response = response.json()["message"]["content"].strip()
            return self.clean_output(raw_response)
        except httpx.HTTPStatusError as e:
            logger.error(f"HTTP error querying LLM: {e.response.status_code} - {e.response.text}")
        except Exception as e:
            logger.error(f"Error querying LLM: {e}", exc_info=True)
        return None

    async def load_cache(self) -> Dict[str, str]:
        """Load explanation cache from file safely."""
        async with self.cache_lock:
            try:
                # Use try/except instead of a blocking .exists() call
                async with aiofiles.open(self.cache_file, 'r', encoding='utf-8') as f:
                    content = await f.read()
                    return json.loads(content) if content.strip() else {}
            except FileNotFoundError:
                return {} # Return empty cache if file doesn't exist
            except Exception as e:
                logger.error(f"Error loading cache: {e}")
                return {}

    async def save_cache(self, cache: Dict[str, str]):
        """Save explanation cache to file atomically and safely."""
        async with self.cache_lock:
            try:
                temp_file = self.cache_file.with_suffix('.tmp')
                async with aiofiles.open(temp_file, 'w', encoding='utf-8') as f:
                    await f.write(json.dumps(cache, indent=2, ensure_ascii=False))
                
                # FIX: Run the blocking os.replace call in a separate thread
                await asyncio.to_thread(os.replace, str(temp_file), str(self.cache_file))
            except Exception as e:
                logger.error(f"Error saving cache: {e}")

    async def write_explanation_to_queue(self, explanation_entry: Dict) -> bool:
        """
        FIX: Write explanation to output queue safely using a lock to prevent race conditions.
        """
        async with self.explanations_lock:
            try:
                current_queue = []
                try:
                    async with aiofiles.open(self.explanations_queue_file, 'r', encoding='utf-8') as f:
                        content = await f.read()
                        if content.strip():
                            current_queue = json.loads(content)
                except FileNotFoundError:
                    logger.info("Explanations queue file not found, creating a new one.")

                current_queue.append(explanation_entry)

                temp_file = self.explanations_queue_file.with_suffix('.tmp')
                async with aiofiles.open(temp_file, 'w', encoding='utf-8') as f:
                    await f.write(json.dumps(current_queue, indent=2, ensure_ascii=False))
                
                await asyncio.to_thread(os.replace, str(temp_file), str(self.explanations_queue_file))
                
                logger.info(f"Successfully wrote explanation to queue for client {explanation_entry.get('client_id')}")
                return True
            except Exception as e:
                logger.error(f"Error writing explanation to queue: {e}", exc_info=True)
                return False

    async def process_detections_queue(self):
        """Process detected terms from SmallModel and generate explanations."""
        pending_detections = []
        
        # --- Stage 1: Safely read and update the detections queue ---
        async with self.detections_lock:
            all_detections = []
            try:
                async with aiofiles.open(self.detections_queue_file, 'r', encoding='utf-8') as f:
                    content = await f.read()
                
                all_detections = json.loads(content) if content.strip() else []
                if not all_detections:
                    return

                # Find pending items and update their status in-place to prevent re-processing
                something_to_process = False
                for entry in all_detections:
                    if entry.get("status") == "pending":
                        pending_detections.append(entry)
                        entry["status"] = "processing"
                        something_to_process = True
                
                if something_to_process:
                    temp_file = self.detections_queue_file.with_suffix('.tmp')
                    async with aiofiles.open(temp_file, 'w', encoding='utf-8') as f:
                        await f.write(json.dumps(all_detections, indent=2, ensure_ascii=False))
                    await asyncio.to_thread(os.replace, str(temp_file), str(self.detections_queue_file))
                    logger.info(f"Marked {len(pending_detections)} detections as 'processing'.")

            except FileNotFoundError:
                return
            except Exception as e:
                logger.error(f"Error reading detections queue: {e}", exc_info=True)
                return

        if not pending_detections:
            return

        # --- Stage 2: Process the items outside the lock to avoid blocking other writers ---
        cache = await self.load_cache()
        
        for entry in pending_detections:
            term = entry["term"]
            is_retry = entry.get("is_retry", False)
            explanation_style = entry.get("explanation_style", "detailed")
            original_explanation_id = entry.get("original_explanation_id")
            
            # For retry requests, skip cache and cooldown checks
            if not is_retry and self.is_explained(term):
                logger.debug(f"Term '{term}' recently explained, skipping.")
                continue

<<<<<<< HEAD
            explanation = cache.get(term)
            if not explanation:
                logger.info(f"Generating new explanation for '{term}'...")
                messages = self.build_prompt(term, entry["context"], entry.get("user_role"), entry.get("domain"))
=======
            explanation = None
            
            # For retry requests, always generate new explanation
            if is_retry:
                logger.info(f"Generating retry explanation for '{term}' with style '{explanation_style}'...")
                messages = self.build_prompt(term, entry["context"], entry.get("user_role"), 
                                           explanation_style, is_retry=True)
>>>>>>> 0f54afad
                explanation = await self.query_llm(messages)
            else:
                # Normal flow: check cache first
                explanation = cache.get(term)
                if not explanation:
                    logger.info(f"Generating new explanation for '{term}'...")
                    messages = self.build_prompt(term, entry["context"], entry.get("user_role"),
                                               explanation_style)
                    explanation = await self.query_llm(messages)

                    if explanation:
                        cache[term] = explanation
                        await self.save_cache(cache)
                        logger.info(f"Generated and cached explanation for '{term}'.")
                else:
                    logger.info(f"Loaded explanation for '{term}' from cache.")

            if not explanation:
                logger.warning(f"Failed to generate explanation for '{term}'.")
                continue # Skip to next term if explanation fails

            # Create and write the final explanation entry
            message_type = "explanation.retry" if is_retry else "explanation.new"
            explanation_entry = {
                "id": str(uuid.uuid4()), "term": term, "explanation": explanation,
                "context": entry["context"], "timestamp": int(time.time()),
                "client_id": entry.get("client_id"), "user_session_id": entry.get("user_session_id"),
                "original_detection_id": entry.get("id"), "status": "ready_for_delivery",
                "confidence": entry.get("confidence", 0), "message_type": message_type
            }
            
            # Add original explanation ID for retry responses
            if is_retry and original_explanation_id:
                explanation_entry["original_explanation_id"] = original_explanation_id
            
            if await self.write_explanation_to_queue(explanation_entry):
                # Only mark as explained for non-retry requests
                if not is_retry:
                    self.mark_as_explained(term)
                logger.info(f"Successfully processed and queued {'retry ' if is_retry else ''}explanation for term '{term}'.")

    async def run_continuous_processing(self):
        """Run continuous processing loop for detected terms."""
        logger.info(f"Starting MainModel continuous processing, monitoring: {self.detections_queue_file}")
        while True:
            try:
                await self.process_detections_queue()
                await asyncio.sleep(1)
            except asyncio.CancelledError:
                logger.info("MainModel processing cancelled by shutdown")
                break
            except KeyboardInterrupt:
                logger.info("MainModel processing stopped by user")
                break
            except Exception as e:
                logger.error(f"Unexpected error in MainModel run loop: {e}", exc_info=True)
                await asyncio.sleep(5)
    
    async def close(self):
        """Gracefully close the HTTP client."""
        await self.http_client.aclose()
        logger.info("MainModel HTTP client closed.")

if __name__ == "__main__":
    logging.basicConfig(level=logging.INFO, format='%(asctime)s - %(name)s - %(levelname)s - %(message)s')
    main_model = MainModel()
    
    # Use asyncio.run for cleaner startup and shutdown
    try:
        asyncio.run(main_model.run_continuous_processing())
    except KeyboardInterrupt:
        logger.info("MainModel shutdown initiated by user.")
    finally:
        # Gracefully close resources in a final async operation
        asyncio.run(main_model.close())
        logger.info("MainModel shutdown complete.")<|MERGE_RESOLUTION|>--- conflicted
+++ resolved
@@ -77,18 +77,14 @@
     def mark_as_explained(self, term: str):
         self.explained_terms[term.lower()] = time.time()
 
-<<<<<<< HEAD
-    def build_prompt(self, term: str, context: str, user_role: Optional[str] = None, domain: Optional[str] = None) -> List[Dict]:
-=======
     def build_prompt(self, term: str, context: str, user_role: Optional[str] = None, 
-                     explanation_style: str = "detailed", is_retry: bool = False) -> List[Dict]:
->>>>>>> 0f54afad
+                     explanation_style: str = "detailed", is_retry: bool = False, domain: Optional[str] = None) -> List[Dict]:
         role_context = ""
         if user_role:
             role_context = f" The user is a '{user_role}', so adjust your explanation accordingly."
-        
+
         domain_context = ""
-        if domain and domain.strip():
+        if domain and isinstance(domain, str) and domain.strip():
             domain_context = f" The explanation should be tailored for someone working in the field of '{domain.strip()}'."
 
         # Style-specific instructions
@@ -108,22 +104,16 @@
         return [
             {
                 "role": "system",
-<<<<<<< HEAD
-                "content": f"You are a helpful assistant explaining technical terms in simple, clear language.{role_context}{domain_context}"
-=======
-                "content": f"You are a helpful assistant explaining technical terms in clear language.{role_context}{retry_instruction}"
->>>>>>> 0f54afad
+                "content": f"You are a helpful assistant explaining technical terms in simple, clear language.{role_context}{domain_context}{retry_instruction}"
             },
             {
                 "role": "user",
-                "content": f"""Please directly explain the term "{term}" as used in this context:
-"{context}"
-
-<<<<<<< HEAD
-{f"Domain focus: {domain.strip()}. " if domain and domain.strip() else ""}Provide a clear, concise explanation in 1-2 sentences. Focus on what the term means and why it's important. Do not include reasoning or thought processes."""
-=======
-{style_instruction} Focus on what the term means and why it's important. Do not include reasoning or thought processes."""
->>>>>>> 0f54afad
+                "content": (
+                    f"Please directly explain the term \"{term}\" as used in this context:\n"
+                    f"\"{context}\"\n\n"
+                    f"{f'Domain focus: {domain.strip()}. ' if domain and isinstance(domain, str) and domain.strip() else ''}"
+                    f"{style_instruction} Focus on what the term means and why it's important. Provide a clear, concise explanation in 1-2 sentences. Do not include reasoning or thought processes."
+                )
             }
         ]
 
@@ -211,55 +201,42 @@
             try:
                 async with aiofiles.open(self.detections_queue_file, 'r', encoding='utf-8') as f:
                     content = await f.read()
-                
                 all_detections = json.loads(content) if content.strip() else []
                 if not all_detections:
                     return
 
-                # Find pending items and update their status in-place to prevent re-processing
                 something_to_process = False
+                pending_detections = []
                 for entry in all_detections:
                     if entry.get("status") == "pending":
                         pending_detections.append(entry)
                         entry["status"] = "processing"
                         something_to_process = True
-                
+
                 if something_to_process:
                     temp_file = self.detections_queue_file.with_suffix('.tmp')
                     async with aiofiles.open(temp_file, 'w', encoding='utf-8') as f:
                         await f.write(json.dumps(all_detections, indent=2, ensure_ascii=False))
                     await asyncio.to_thread(os.replace, str(temp_file), str(self.detections_queue_file))
                     logger.info(f"Marked {len(pending_detections)} detections as 'processing'.")
-
             except FileNotFoundError:
                 return
-            except Exception as e:
-                logger.error(f"Error reading detections queue: {e}", exc_info=True)
-                return
-
+        # --- Stage 2: Process the items outside the lock to avoid blocking other writers ---
         if not pending_detections:
             return
 
-        # --- Stage 2: Process the items outside the lock to avoid blocking other writers ---
         cache = await self.load_cache()
-        
         for entry in pending_detections:
             term = entry["term"]
             is_retry = entry.get("is_retry", False)
             explanation_style = entry.get("explanation_style", "detailed")
             original_explanation_id = entry.get("original_explanation_id")
-            
+
             # For retry requests, skip cache and cooldown checks
             if not is_retry and self.is_explained(term):
                 logger.debug(f"Term '{term}' recently explained, skipping.")
                 continue
 
-<<<<<<< HEAD
-            explanation = cache.get(term)
-            if not explanation:
-                logger.info(f"Generating new explanation for '{term}'...")
-                messages = self.build_prompt(term, entry["context"], entry.get("user_role"), entry.get("domain"))
-=======
             explanation = None
             
             # For retry requests, always generate new explanation
@@ -267,7 +244,6 @@
                 logger.info(f"Generating retry explanation for '{term}' with style '{explanation_style}'...")
                 messages = self.build_prompt(term, entry["context"], entry.get("user_role"), 
                                            explanation_style, is_retry=True)
->>>>>>> 0f54afad
                 explanation = await self.query_llm(messages)
             else:
                 # Normal flow: check cache first
@@ -275,21 +251,22 @@
                 if not explanation:
                     logger.info(f"Generating new explanation for '{term}'...")
                     messages = self.build_prompt(term, entry["context"], entry.get("user_role"),
-                                               explanation_style)
+                                               explanation_style, entry.get("domain"))
                     explanation = await self.query_llm(messages)
 
-                    if explanation:
-                        cache[term] = explanation
-                        await self.save_cache(cache)
-                        logger.info(f"Generated and cached explanation for '{term}'.")
+                if explanation:
+                    cache[term] = explanation
+                    await self.save_cache(cache)
+                    logger.info(f"Generated and cached explanation for '{term}'.")
                 else:
-                    logger.info(f"Loaded explanation for '{term}' from cache.")
+                    logger.warning(f"Failed to generate explanation for '{term}'.")
+                    continue # Skip to next term if explanation fails
+                logger.info(f"Loaded explanation for '{term}' from cache.")
 
             if not explanation:
                 logger.warning(f"Failed to generate explanation for '{term}'.")
-                continue # Skip to next term if explanation fails
-
-            # Create and write the final explanation entry
+                continue
+
             message_type = "explanation.retry" if is_retry else "explanation.new"
             explanation_entry = {
                 "id": str(uuid.uuid4()), "term": term, "explanation": explanation,
@@ -298,13 +275,10 @@
                 "original_detection_id": entry.get("id"), "status": "ready_for_delivery",
                 "confidence": entry.get("confidence", 0), "message_type": message_type
             }
-            
-            # Add original explanation ID for retry responses
             if is_retry and original_explanation_id:
                 explanation_entry["original_explanation_id"] = original_explanation_id
-            
+
             if await self.write_explanation_to_queue(explanation_entry):
-                # Only mark as explained for non-retry requests
                 if not is_retry:
                     self.mark_as_explained(term)
                 logger.info(f"Successfully processed and queued {'retry ' if is_retry else ''}explanation for term '{term}'.")
@@ -321,26 +295,4 @@
                 break
             except KeyboardInterrupt:
                 logger.info("MainModel processing stopped by user")
-                break
-            except Exception as e:
-                logger.error(f"Unexpected error in MainModel run loop: {e}", exc_info=True)
-                await asyncio.sleep(5)
-    
-    async def close(self):
-        """Gracefully close the HTTP client."""
-        await self.http_client.aclose()
-        logger.info("MainModel HTTP client closed.")
-
-if __name__ == "__main__":
-    logging.basicConfig(level=logging.INFO, format='%(asctime)s - %(name)s - %(levelname)s - %(message)s')
-    main_model = MainModel()
-    
-    # Use asyncio.run for cleaner startup and shutdown
-    try:
-        asyncio.run(main_model.run_continuous_processing())
-    except KeyboardInterrupt:
-        logger.info("MainModel shutdown initiated by user.")
-    finally:
-        # Gracefully close resources in a final async operation
-        asyncio.run(main_model.close())
-        logger.info("MainModel shutdown complete.")+                break