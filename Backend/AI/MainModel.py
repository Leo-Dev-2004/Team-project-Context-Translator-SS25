import json
import httpx  # Use httpx for asynchronous HTTP requests
import os
import time
import aiofiles
import asyncio
import logging
from pathlib import Path
from typing import Dict, List, Optional
import uuid # FIX: Added missing import for uuid

from ..models.UniversalMessage import UniversalMessage, ErrorTypes

# === Config ===
# Moved configuration to constants for clarity
INPUT_FILE = "Backend/AI/detections_queue.json"
OUTPUT_FILE = "Backend/AI/explanations_queue.json"
CACHE_FILE = "Backend/AI/explanation_cache.json"
MODEL = "llama3.2"
COOLDOWN_SECONDS = 300
OLLAMA_API_URL = "http://localhost:11434/api/chat"

# Setup logging
logger = logging.getLogger(__name__)

class MainModel:
    """
    AI-powered explanation model that reads detected terms from a file queue,
    generates explanations, and writes them back to an explanation queue for client delivery.
    
    This version is rewritten to be fully asynchronous and thread-safe, preventing
    data loss and application freezes.
    """

    def __init__(self):
        self.detections_queue_file = Path(INPUT_FILE)
        self.explanations_queue_file = Path(OUTPUT_FILE)
        self.cache_file = Path(CACHE_FILE)

        # A single, reusable async HTTP client is more efficient.
        self.http_client = httpx.AsyncClient(timeout=60.0)

        # CRITICAL FIX: Locks to prevent race conditions when accessing shared files.
        # Each file that is read, modified, and then written back needs its own lock.
        self.detections_lock = asyncio.Lock()
        self.explanations_lock = asyncio.Lock()
        self.cache_lock = asyncio.Lock()

        # Cooldown tracking (Note: this is still in-memory and will reset on restart)
        self.explained_terms = {}

        # Ensure queue directories exist (synchronous operation at init is acceptable)
        self.detections_queue_file.parent.mkdir(parents=True, exist_ok=True)
        self.explanations_queue_file.parent.mkdir(parents=True, exist_ok=True)

        logger.info("MainModel initialized with asynchronous and thread-safe operations.")

    # No changes needed for these helper methods
    def clean_output(self, text: str) -> str:
        return (
            text.replace("<think>", "")
                .replace("</think>", "")
                .replace("### Response:", "")
                .replace("**Explanation:**", "")
                .strip()
        )

    def is_explained(self, term: str) -> bool:
        now = time.time()
        term = term.lower()
        if term in self.explained_terms:
            last_time = self.explained_terms[term]
            if now - last_time < COOLDOWN_SECONDS:
                return True
        return False

    def mark_as_explained(self, term: str):
        self.explained_terms[term.lower()] = time.time()

    def build_prompt(self, term: str, context: str, user_role: Optional[str] = None, 
                     explanation_style: str = "detailed", is_retry: bool = False, domain: Optional[str] = None) -> List[Dict]:
        role_context = ""
        if user_role:
            role_context = f" The user is a '{user_role}', so adjust your explanation accordingly."

        domain_context = ""
        if domain and isinstance(domain, str) and domain.strip():
            domain_context = f" The explanation should be tailored for someone working in the field of '{domain.strip()}'."

        # Style-specific instructions
        style_instructions = {
            "simple": "Provide a brief, easy-to-understand explanation in 1 sentence.",
            "detailed": "Provide a comprehensive explanation in 2-3 sentences with examples if helpful.",
            "technical": "Provide an in-depth technical explanation with precise terminology and context.",
            "beginner": "Provide an explanation suitable for complete beginners, avoiding jargon and using simple analogies."
        }
        
        style_instruction = style_instructions.get(explanation_style, style_instructions["detailed"])
        
        retry_instruction = ""
        if is_retry:
            retry_instruction = " This is a regeneration request - provide an alternative, more extensive explanation than what might have been given before."

        return [
            {
                "role": "system",
<<<<<<< HEAD
                "content": f"You are a helpful assistant explaining technical terms in simple, clear language.{role_context}{domain_context}{retry_instruction}"
            },
            {
                "role": "user",
                "content": (
                    f"Please directly explain the term \"{term}\" as used in this context:\n"
                    f"\"{context}\"\n\n"
                    f"{f'Domain focus: {domain.strip()}. ' if domain and isinstance(domain, str) and domain.strip() else ''}"
                    f"{style_instruction} Focus on what the term means and why it's important. Provide a clear, concise explanation in 1-2 sentences. Do not include reasoning or thought processes."
                )
=======
                "content": f"You are a helpful assistant explaining technical terms in clear language.{role_context}{domain_context}{retry_instruction}"
            },
            {
                "role": "user",
                "content": f"""Please directly explain the term "{term}" as used in this context:
"{context}"

{f"Domain focus: {domain.strip()}. " if domain and domain.strip() else ""}{style_instruction} Focus on what the term means and why it's important. Do not include reasoning or thought processes."""
>>>>>>> 23409f93
            }
        ]

    async def query_llm(self, messages: List[Dict], model: str = MODEL) -> Optional[str]:
        """
        FIX: Asynchronously query the LLM using httpx to prevent blocking.
        """
        try:
            response = await self.http_client.post(
                OLLAMA_API_URL,
                json={"model": model, "messages": messages, "stream": False},
            )
            response.raise_for_status()
            raw_response = response.json()["message"]["content"].strip()
            return self.clean_output(raw_response)
        except httpx.HTTPStatusError as e:
            logger.error(f"HTTP error querying LLM: {e.response.status_code} - {e.response.text}")
        except Exception as e:
            logger.error(f"Error querying LLM: {e}", exc_info=True)
        return None

    async def load_cache(self) -> Dict[str, str]:
        """Load explanation cache from file safely."""
        async with self.cache_lock:
            try:
                # Use try/except instead of a blocking .exists() call
                async with aiofiles.open(self.cache_file, 'r', encoding='utf-8') as f:
                    content = await f.read()
                    return json.loads(content) if content.strip() else {}
            except FileNotFoundError:
                return {} # Return empty cache if file doesn't exist
            except Exception as e:
                logger.error(f"Error loading cache: {e}")
                return {}

    async def save_cache(self, cache: Dict[str, str]):
        """Save explanation cache to file atomically and safely."""
        async with self.cache_lock:
            try:
                temp_file = self.cache_file.with_suffix('.tmp')
                async with aiofiles.open(temp_file, 'w', encoding='utf-8') as f:
                    await f.write(json.dumps(cache, indent=2, ensure_ascii=False))
                
                # FIX: Run the blocking os.replace call in a separate thread
                await asyncio.to_thread(os.replace, str(temp_file), str(self.cache_file))
            except Exception as e:
                logger.error(f"Error saving cache: {e}")

    async def write_explanation_to_queue(self, explanation_entry: Dict) -> bool:
        """
        FIX: Write explanation to output queue safely using a lock to prevent race conditions.
        """
        async with self.explanations_lock:
            try:
                current_queue = []
                try:
                    async with aiofiles.open(self.explanations_queue_file, 'r', encoding='utf-8') as f:
                        content = await f.read()
                        if content.strip():
                            current_queue = json.loads(content)
                except FileNotFoundError:
                    logger.info("Explanations queue file not found, creating a new one.")

                current_queue.append(explanation_entry)

                temp_file = self.explanations_queue_file.with_suffix('.tmp')
                async with aiofiles.open(temp_file, 'w', encoding='utf-8') as f:
                    await f.write(json.dumps(current_queue, indent=2, ensure_ascii=False))
                
                await asyncio.to_thread(os.replace, str(temp_file), str(self.explanations_queue_file))
                
                logger.info(f"Successfully wrote explanation to queue for client {explanation_entry.get('client_id')}")
                return True
            except Exception as e:
                logger.error(f"Error writing explanation to queue: {e}", exc_info=True)
                return False

    async def process_detections_queue(self):
        """Process detected terms from SmallModel and generate explanations."""
        pending_detections = []
        
        # --- Stage 1: Safely read and update the detections queue ---
        async with self.detections_lock:
            all_detections = []
            try:
                async with aiofiles.open(self.detections_queue_file, 'r', encoding='utf-8') as f:
                    content = await f.read()
                all_detections = json.loads(content) if content.strip() else []
                if not all_detections:
                    return

                something_to_process = False
                pending_detections = []
                for entry in all_detections:
                    if entry.get("status") == "pending":
                        pending_detections.append(entry)
                        entry["status"] = "processing"
                        something_to_process = True

                if something_to_process:
                    temp_file = self.detections_queue_file.with_suffix('.tmp')
                    async with aiofiles.open(temp_file, 'w', encoding='utf-8') as f:
                        await f.write(json.dumps(all_detections, indent=2, ensure_ascii=False))
                    await asyncio.to_thread(os.replace, str(temp_file), str(self.detections_queue_file))
                    logger.info(f"Marked {len(pending_detections)} detections as 'processing'.")
            except FileNotFoundError:
                return
        # --- Stage 2: Process the items outside the lock to avoid blocking other writers ---
        if not pending_detections:
            return

        cache = await self.load_cache()
        for entry in pending_detections:
            term = entry["term"]
            is_retry = entry.get("is_retry", False)
            explanation_style = entry.get("explanation_style", "detailed")
            original_explanation_id = entry.get("original_explanation_id")
<<<<<<< HEAD

=======
            
>>>>>>> 23409f93
            # For retry requests, skip cache and cooldown checks
            if not is_retry and self.is_explained(term):
                logger.debug(f"Term '{term}' recently explained, skipping.")
                continue

            explanation = None
            
            # For retry requests, always generate new explanation
            if is_retry:
                logger.info(f"Generating retry explanation for '{term}' with style '{explanation_style}'...")
                messages = self.build_prompt(term, entry["context"], entry.get("user_role"), 
<<<<<<< HEAD
                                           explanation_style, is_retry=True)
=======
                                           explanation_style, is_retry=True, domain=entry.get("domain"))
>>>>>>> 23409f93
                explanation = await self.query_llm(messages)
            else:
                # Normal flow: check cache first
                explanation = cache.get(term)
                if not explanation:
                    logger.info(f"Generating new explanation for '{term}'...")
                    messages = self.build_prompt(term, entry["context"], entry.get("user_role"),
<<<<<<< HEAD
                                               explanation_style, entry.get("domain"))
                    explanation = await self.query_llm(messages)

                if explanation:
                    cache[term] = explanation
                    await self.save_cache(cache)
                    logger.info(f"Generated and cached explanation for '{term}'.")
                else:
                    logger.warning(f"Failed to generate explanation for '{term}'.")
                    continue # Skip to next term if explanation fails
                logger.info(f"Loaded explanation for '{term}' from cache.")

            if not explanation:
                logger.warning(f"Failed to generate explanation for '{term}'.")
                continue

=======
                                               explanation_style, is_retry=False, domain=entry.get("domain"))
                    explanation = await self.query_llm(messages)

                    if explanation:
                        cache[term] = explanation
                        await self.save_cache(cache)
                        logger.info(f"Generated and cached explanation for '{term}'.")
                else:
                    logger.info(f"Loaded explanation for '{term}' from cache.")

            if not explanation:
                logger.warning(f"Failed to generate explanation for '{term}'.")
                continue # Skip to next term if explanation fails

            # Create and write the final explanation entry
>>>>>>> 23409f93
            message_type = "explanation.retry" if is_retry else "explanation.new"
            explanation_entry = {
                "id": str(uuid.uuid4()), "term": term, "explanation": explanation,
                "context": entry["context"], "timestamp": int(time.time()),
                "client_id": entry.get("client_id"), "user_session_id": entry.get("user_session_id"),
                "original_detection_id": entry.get("id"), "status": "ready_for_delivery",
                "confidence": entry.get("confidence", 0), "message_type": message_type
            }
<<<<<<< HEAD
            if is_retry and original_explanation_id:
                explanation_entry["original_explanation_id"] = original_explanation_id

            if await self.write_explanation_to_queue(explanation_entry):
=======
            
            # Add original explanation ID for retry responses
            if is_retry and original_explanation_id:
                explanation_entry["original_explanation_id"] = original_explanation_id
            
            if await self.write_explanation_to_queue(explanation_entry):
                # Only mark as explained for non-retry requests
>>>>>>> 23409f93
                if not is_retry:
                    self.mark_as_explained(term)
                logger.info(f"Successfully processed and queued {'retry ' if is_retry else ''}explanation for term '{term}'.")

    async def run_continuous_processing(self):
        """Run continuous processing loop for detected terms."""
        logger.info(f"Starting MainModel continuous processing, monitoring: {self.detections_queue_file}")
        while True:
            try:
                await self.process_detections_queue()
                await asyncio.sleep(1)
            except asyncio.CancelledError:
                logger.info("MainModel processing cancelled by shutdown")
                break
            except KeyboardInterrupt:
                logger.info("MainModel processing stopped by user")
                break<|MERGE_RESOLUTION|>--- conflicted
+++ resolved
@@ -101,21 +101,23 @@
         if is_retry:
             retry_instruction = " This is a regeneration request - provide an alternative, more extensive explanation than what might have been given before."
 
+        # Style-specific instructions
+        style_instructions = {
+            "simple": "Provide a brief, easy-to-understand explanation in 1 sentence.",
+            "detailed": "Provide a comprehensive explanation in 2-3 sentences with examples if helpful.",
+            "technical": "Provide an in-depth technical explanation with precise terminology and context.",
+            "beginner": "Provide an explanation suitable for complete beginners, avoiding jargon and using simple analogies."
+        }
+        
+        style_instruction = style_instructions.get(explanation_style, style_instructions["detailed"])
+        
+        retry_instruction = ""
+        if is_retry:
+            retry_instruction = " This is a regeneration request - provide an alternative, more extensive explanation than what might have been given before."
+
         return [
             {
                 "role": "system",
-<<<<<<< HEAD
-                "content": f"You are a helpful assistant explaining technical terms in simple, clear language.{role_context}{domain_context}{retry_instruction}"
-            },
-            {
-                "role": "user",
-                "content": (
-                    f"Please directly explain the term \"{term}\" as used in this context:\n"
-                    f"\"{context}\"\n\n"
-                    f"{f'Domain focus: {domain.strip()}. ' if domain and isinstance(domain, str) and domain.strip() else ''}"
-                    f"{style_instruction} Focus on what the term means and why it's important. Provide a clear, concise explanation in 1-2 sentences. Do not include reasoning or thought processes."
-                )
-=======
                 "content": f"You are a helpful assistant explaining technical terms in clear language.{role_context}{domain_context}{retry_instruction}"
             },
             {
@@ -123,8 +125,7 @@
                 "content": f"""Please directly explain the term "{term}" as used in this context:
 "{context}"
 
-{f"Domain focus: {domain.strip()}. " if domain and domain.strip() else ""}{style_instruction} Focus on what the term means and why it's important. Do not include reasoning or thought processes."""
->>>>>>> 23409f93
+{f"Domain focus: {domain.strip()}. " if domain and domain.strip() else ""}Provide a clear, concise explanation in 1-2 sentences. Focus on what the term means and why it's important. Do not include reasoning or thought processes."""
             }
         ]
 
@@ -242,68 +243,29 @@
             is_retry = entry.get("is_retry", False)
             explanation_style = entry.get("explanation_style", "detailed")
             original_explanation_id = entry.get("original_explanation_id")
-<<<<<<< HEAD
-
-=======
             
->>>>>>> 23409f93
             # For retry requests, skip cache and cooldown checks
             if not is_retry and self.is_explained(term):
                 logger.debug(f"Term '{term}' recently explained, skipping.")
                 continue
 
-            explanation = None
-            
-            # For retry requests, always generate new explanation
-            if is_retry:
-                logger.info(f"Generating retry explanation for '{term}' with style '{explanation_style}'...")
-                messages = self.build_prompt(term, entry["context"], entry.get("user_role"), 
-<<<<<<< HEAD
-                                           explanation_style, is_retry=True)
-=======
-                                           explanation_style, is_retry=True, domain=entry.get("domain"))
->>>>>>> 23409f93
+            explanation = cache.get(term)
+            if not explanation:
+                logger.info(f"Generating new explanation for '{term}'...")
+                messages = self.build_prompt(term, entry["context"], entry.get("user_role"), entry.get("domain"))
                 explanation = await self.query_llm(messages)
-            else:
-                # Normal flow: check cache first
-                explanation = cache.get(term)
-                if not explanation:
-                    logger.info(f"Generating new explanation for '{term}'...")
-                    messages = self.build_prompt(term, entry["context"], entry.get("user_role"),
-<<<<<<< HEAD
-                                               explanation_style, entry.get("domain"))
-                    explanation = await self.query_llm(messages)
-
                 if explanation:
                     cache[term] = explanation
                     await self.save_cache(cache)
                     logger.info(f"Generated and cached explanation for '{term}'.")
                 else:
-                    logger.warning(f"Failed to generate explanation for '{term}'.")
-                    continue # Skip to next term if explanation fails
-                logger.info(f"Loaded explanation for '{term}' from cache.")
+                    logger.info(f"Loaded explanation for '{term}' from cache.")
+
 
             if not explanation:
                 logger.warning(f"Failed to generate explanation for '{term}'.")
                 continue
 
-=======
-                                               explanation_style, is_retry=False, domain=entry.get("domain"))
-                    explanation = await self.query_llm(messages)
-
-                    if explanation:
-                        cache[term] = explanation
-                        await self.save_cache(cache)
-                        logger.info(f"Generated and cached explanation for '{term}'.")
-                else:
-                    logger.info(f"Loaded explanation for '{term}' from cache.")
-
-            if not explanation:
-                logger.warning(f"Failed to generate explanation for '{term}'.")
-                continue # Skip to next term if explanation fails
-
-            # Create and write the final explanation entry
->>>>>>> 23409f93
             message_type = "explanation.retry" if is_retry else "explanation.new"
             explanation_entry = {
                 "id": str(uuid.uuid4()), "term": term, "explanation": explanation,
@@ -312,20 +274,15 @@
                 "original_detection_id": entry.get("id"), "status": "ready_for_delivery",
                 "confidence": entry.get("confidence", 0), "message_type": message_type
             }
-<<<<<<< HEAD
             if is_retry and original_explanation_id:
                 explanation_entry["original_explanation_id"] = original_explanation_id
 
-            if await self.write_explanation_to_queue(explanation_entry):
-=======
-            
             # Add original explanation ID for retry responses
             if is_retry and original_explanation_id:
                 explanation_entry["original_explanation_id"] = original_explanation_id
             
             if await self.write_explanation_to_queue(explanation_entry):
                 # Only mark as explained for non-retry requests
->>>>>>> 23409f93
                 if not is_retry:
                     self.mark_as_explained(term)
                 logger.info(f"Successfully processed and queued {'retry ' if is_retry else ''}explanation for term '{term}'.")
