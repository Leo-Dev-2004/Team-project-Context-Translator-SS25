--- conflicted
+++ resolved
@@ -255,14 +255,10 @@
                 await self.process_detections_queue()
                 await asyncio.sleep(2)
             except asyncio.CancelledError:
-<<<<<<< HEAD
                 logger.info("MainModel processing cancelled by shutdown")
                 break
             except KeyboardInterrupt:
                 logger.info("MainModel processing stopped by user")
-=======
-                logger.info("MainModel processing task cancelled.")
->>>>>>> 72a90beb
                 break
             except Exception as e:
                 logger.error(f"Unexpected error in MainModel run loop: {e}", exc_info=True)
