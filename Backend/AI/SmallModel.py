import json
import httpx  # Use httpx for asynchronous HTTP requests
import os
import time
import aiofiles
import asyncio
import logging
import re
from pathlib import Path
from typing import Dict, List, Optional
from uuid import uuid4

from ..models.UniversalMessage import UniversalMessage

# Setup logging
logger = logging.getLogger(__name__)

# === Config ===
# Centralized configuration for clarity and easy modification
OLLAMA_API_URL = "http://localhost:11434/api/chat"
LLAMA_MODEL = "llama3.2"
DETECTIONS_QUEUE_FILE = Path("Backend/AI/detections_queue.json")

class SmallModel:
    """
    Processes transcriptions to detect important terms and writes them to a file-based queue.
    This service is a PRODUCER; it is fully decoupled and does not interact with MainModel directly.
    """

    def __init__(self):
        # Using a single, reusable async HTTP client is more efficient
        self.http_client = httpx.AsyncClient(timeout=60.0)
        
        # A lock is essential to prevent race conditions when writing to the shared queue file
        self.queue_lock = asyncio.Lock()
        self.detections_queue_file = DETECTIONS_QUEUE_FILE

        # Filtering configuration
        self.confidence_threshold = 0.6  # Terms with confidence < this are ignored 
        self.cooldown_seconds = 300
        self.known_terms = {
<<<<<<< HEAD
            # Basic articles, pronouns, prepositions, conjunctions
=======
            # Common articles, prepositions, conjunctions, and pronouns
>>>>>>> c248790e
            "a", "an", "and", "are", "as", "at", "be", "but", "by", "can", "do", "for",
            "from", "has", "have", "he", "her", "his", "i", "if", "in", "into", "is", "it",
            "its", "me", "my", "no", "not", "of", "on", "or", "our", "she", "so", "that",
            "the", "their", "them", "then", "there", "these", "they", "this", "to", "too",
            "up", "us", "was", "we", "were", "what", "when", "where", "which", "who",
            "will", "with", "would", "you", "your", "been", "being", "did", "does", "had",
            "having", "how", "than", "those", "also", "just", "such", "yet", "only", "any",
            "each", "few", "most", "other", "some", "because", "while", "about", "before",
            "after", "again", "against", "between", "both", "once", "during", "over",
            "under", "out", "off", "very", "same", "all", "another", "whoever",
            "whichever", "whomever", "whom", "whilst", "perhaps", "random", "randomized",
<<<<<<< HEAD
            
            # Common technical but non-domain-specific terms  
=======
            # Common technical terms that shouldn't be explained
>>>>>>> c248790e
            "login", "system", "module", "process", "service", "function", "model",
            "input", "output", "data", "rate", "code", "structure", "operation", "performance",
            "memory", "network", "flow", "solution", "platform", "application", "tool",
            "resource", "logic", "signal", "protocol", "instance", "modular", "password",
            "user", "error", "file", "program", "install", "update", "run", "command",
            "website", "page", "link", "browser", "button", "web", "account", "credentials",
            "access", "secure", "permission", "number", "chart", "email",
            
            # Small talk and conversational fillers
            "hello", "hi", "hey", "goodbye", "bye", "thanks", "thank", "please", "sorry",
            "excuse", "pardon", "well", "ok", "okay", "right", "sure", "yes", "yeah", "yep",
            "no", "nah", "nope", "maybe", "perhaps", "actually", "really", "quite", "pretty",
            "kind", "sort", "like", "you know", "i mean", "basically", "essentially",
            "obviously", "clearly", "definitely", "probably", "certainly", "absolutely",
            "exactly", "totally", "completely", "perfectly", "generally", "usually",
            "typically", "normally", "commonly", "frequently", "often", "sometimes",
            "occasionally", "rarely", "seldom", "never", "always", "forever",
            
            # Time and sequence words
            "now", "today", "yesterday", "tomorrow", "soon", "later", "earlier", "first",
            "second", "third", "last", "final", "next", "previous", "current", "recent",
            "past", "future", "present", "since", "until", "before", "after", "during",
            
            # Quantifiers and modifiers
            "much", "many", "more", "most", "less", "least", "enough", "too", "quite",
            "rather", "fairly", "somewhat", "slightly", "extremely", "incredibly",
            "amazingly", "surprisingly", "unfortunately", "fortunately", "hopefully",
            
            # Common verbs that rarely need explanation
            "go", "get", "make", "take", "come", "see", "look", "know", "think", "feel",
            "want", "need", "try", "use", "work", "play", "help", "ask", "tell", "say",
            "speak", "talk", "listen", "hear", "read", "write", "learn", "teach", "show",
            "find", "give", "bring", "put", "keep", "leave", "start", "stop", "continue",
            "finish", "complete", "begin", "end", "open", "close", "turn", "move", "stay",
            
            # Common adjectives
            "good", "bad", "big", "small", "new", "old", "long", "short", "high", "low",
            "fast", "slow", "hot", "cold", "warm", "cool", "easy", "hard", "simple",
            "difficult", "important", "interesting", "boring", "fun", "nice", "great",
            "wonderful", "terrible", "awful", "amazing", "incredible", "beautiful", "ugly",
            
            # Prompt contamination words (commonly appear during silence)
            "domain", "extract", "technical", "terms", "sentence", "confidence", "json",
            "array", "objects", "context", "timestamp", "response", "example", "perfect",
            "format", "keys", "string", "float", "int", "output", "prompt", "user", "role"
        }
        self.cooldown_map = {}
        self.detections_queue_file.parent.mkdir(parents=True, exist_ok=True)
        logger.info("SmallModel initialized and ready to produce detections.")

    def safe_json_extract(self, content: str) -> List[Dict]:
        """
        Safely and aggressively extracts a JSON array from a raw LLM response.
        """
        try:
            # Find the start and end of the main JSON array
            start_index = content.find('[')
            end_index = content.rfind(']')

            if start_index != -1 and end_index != -1 and end_index > start_index:
                json_str = content[start_index : end_index + 1]
                return json.loads(json_str)
            
            # Fallback for individual objects if no array is found
            object_matches = re.findall(r"\{\s*\"term\".*?\}", content, re.DOTALL)
            if object_matches:
                return [json.loads(obj) for obj in object_matches]

            raise ValueError("No valid JSON array or object structure found in the response.")
        except json.JSONDecodeError as e:
            logger.error(f"Failed to extract JSON. Error: {e}")
            logger.error(f"LLM returned non-JSON response: {content}")
            return []

    def _get_domain_examples(self, domain: Optional[str]) -> str:
        """Generate domain-specific examples to help the AI understand what terms to extract."""
        if not domain or not domain.strip():
            return """
- Technology: API, database, machine learning, cybersecurity, blockchain
- Business: revenue stream, stakeholder, ROI, market segmentation, supply chain
- Science: hypothesis, methodology, peer review, statistical significance, genome
- Medicine: diagnosis, treatment, pathology, pharmaceutical, clinical trial
- Finance: portfolio, derivative, liquidity, hedge fund, cryptocurrency
- Engineering: algorithm, optimization, architecture, infrastructure, scalability"""
        
        domain_lower = domain.strip().lower()
        
        # Domain-specific example mappings
        domain_examples = {
            "technology": "API, database, machine learning, cybersecurity, blockchain, microservices, DevOps, containerization, REST, GraphQL",
            "software": "algorithm, debugging, refactoring, deployment, version control, continuous integration, unit testing, design patterns",
            "business": "revenue stream, stakeholder, ROI, market segmentation, supply chain, business intelligence, KPI, value proposition",
            "finance": "portfolio, derivative, liquidity, hedge fund, cryptocurrency, asset allocation, risk management, compound interest",
            "medicine": "diagnosis, treatment, pathology, pharmaceutical, clinical trial, symptoms, prognosis, immunotherapy, radiology",
            "science": "hypothesis, methodology, peer review, statistical significance, genome, experiment, research, analysis, variable",
            "engineering": "optimization, architecture, infrastructure, scalability, load balancing, fault tolerance, system design",
            "education": "curriculum, pedagogy, assessment, learning objectives, differentiated instruction, scaffolding, rubric",
            "marketing": "brand awareness, conversion rate, customer acquisition, segmentation, attribution, funnel, retention",
            "healthcare": "patient care, medical records, treatment plan, healthcare provider, insurance, telemedicine, preventive care",
            "legal": "jurisdiction, litigation, contract law, compliance, intellectual property, due diligence, statute of limitations"
        }
        
        # Find matching domain examples
        for key, examples in domain_examples.items():
            if key in domain_lower or domain_lower in key:
                return f"- {domain.title()}: {examples}"
        
        # Default fallback with general examples
        return f"""
- Technology: API, database, machine learning, cybersecurity, blockchain
- Business: revenue stream, stakeholder, ROI, market segmentation, supply chain  
- Science: hypothesis, methodology, peer review, statistical significance, genome
- {domain.title()}: [domain-specific technical terms that would need explanation]"""

    def should_pass_filters(self, confidence: float, term: str, context_sentence: str = "") -> bool:
        """Apply filtering logic with adaptive thresholds based on conversation type."""
        now = time.time()
        term_lower = term.lower()

        # Check if term is in known terms blacklist
        if term_lower in self.known_terms:
            logger.debug(f"Filtered: '{term}' - known common term")
            return False
            
        # Check cooldown
        if term_lower in self.cooldown_map and now - self.cooldown_map[term_lower] < self.cooldown_seconds:
            time_ago = int(now - self.cooldown_map[term_lower])
            logger.debug(f"Filtered: '{term}' - in cooldown ({time_ago}s ago)")
            return False

        # Adaptive confidence threshold based on conversation type
        adaptive_threshold = self._get_adaptive_threshold(context_sentence)
        
        if confidence < adaptive_threshold:
            logger.debug(f"Filtered: '{term}' - confidence too low ({confidence} < {adaptive_threshold}) for context type")
            return False
            
        return True

    def _get_adaptive_threshold(self, sentence: str) -> float:
        """Calculate adaptive confidence threshold based on conversation content."""
        if not sentence:
            return self.confidence_threshold
            
        sentence_lower = sentence.lower()
        
        # Check for high technical content indicators (advanced/complex terms)
        advanced_technical_indicators = [
            "implement", "algorithm", "neural network", "machine learning", "artificial intelligence", 
            "blockchain", "cryptocurrency", "data science", "optimization", "methodology", "hypothesis"
        ]
        
        # Check for moderate technical content indicators
        moderate_technical_indicators = [
            "database", "server", "api", "protocol", "framework", "authentication", 
            "encryption", "deployment", "architecture", "analytics"
        ]
        
        # Check for casual conversation indicators  
        casual_indicators = [
            "enjoyed", "interesting", "workshop", "class", "meeting", "presentation",
            "project", "team", "colleague", "experience", "learned", "discussed",
            "planning", "thinking", "considering", "wondering", "recently", "yesterday"
        ]
        
        # Count indicators
        advanced_count = sum(1 for indicator in advanced_technical_indicators if indicator in sentence_lower)
        moderate_count = sum(1 for indicator in moderate_technical_indicators if indicator in sentence_lower)
        casual_count = sum(1 for indicator in casual_indicators if indicator in sentence_lower)
        
        # Adaptive threshold logic
        if advanced_count >= 1:
            # High technical content - use stricter threshold
            return self.confidence_threshold + 0.1  # 0.7
        elif moderate_count >= 1 and casual_count == 0:
            # Pure technical content - use normal threshold
            return self.confidence_threshold  # 0.6
        elif casual_count >= 1:
            # Casual conversation - use more permissive threshold
            return max(0.5, self.confidence_threshold - 0.1)  # 0.5
        else:
            # Unknown content type - use normal threshold
            return self.confidence_threshold  # 0.6

    async def _query_ollama_async(self, prompt: str) -> Optional[str]:
        """Asynchronously queries the Ollama server to avoid blocking the event loop."""
        try:
            response = await self.http_client.post(
                OLLAMA_API_URL,
                json={
                    "model": LLAMA_MODEL,
                    "messages": [{"role": "user", "content": prompt}],
                    "stream": False
                }
            )
            response.raise_for_status()
            return response.json()['message']['content']
        except httpx.RequestError as e:
            logger.error(f"Ollama query failed (HTTP request error): {e}")
            return None
        except Exception as e:
            logger.error(f"An unexpected error occurred during AI detection: {e}", exc_info=True)
            return None

    async def detect_terms_with_ai(self, sentence: str, user_role: Optional[str] = None, domain: Optional[str] = None) -> List[Dict]:
        """Use Ollama to detect important terms in the given sentence asynchronously."""
        context_intro = f"Mark the technical terms or words that might not be understood by a general audience in this sentence"
        if user_role:
            context_intro += f", considering the user is a '{user_role}'"
        if domain and domain.strip():
            context_intro += f", in the context of '{domain.strip()}'"
        context_intro += f": \"{sentence}\""

        prompt = f"""
Domain Term Extraction Prompt
{context_intro}

CRITICAL FILTERING RULES:
1. IGNORE small talk, greetings, fillers (hello, hi, okay, well, you know, etc.)
2. IGNORE basic common words (the, and, but, very, really, etc.)  
3. IGNORE prompt-related words (extract, technical, terms, confidence, json, etc.)
4. IGNORE generic tech words without domain specificity (system, data, process, etc.)
5. PRIORITIZE genuinely technical, domain-specific, or specialized terms
6. If the input seems to be silence, empty, or contains prompt fragments, return []

ADAPTIVE EXTRACTION STRATEGY:
- If sentence contains clear technical/domain terms: Extract ONLY high-confidence technical terms
- If sentence is mostly casual/small talk: Extract 1-2 moderately interesting words to maintain user engagement
- NEVER extract pure greetings or fillers, but consider contextually relevant words

DOMAIN-SPECIFIC EXAMPLES:
{self._get_domain_examples(domain)}

CONFIDENCE SCORING (0.01-0.99):
- 0.90-0.99: Highly technical/specialized terms needing explanation (neural network, backpropagation, cryptocurrency)
- 0.70-0.89: Moderately technical terms (algorithm, database, authentication)
- 0.50-0.69: Somewhat technical but commonly known (website, email, password)
- 0.01-0.49: Common/basic terms (should rarely be extracted unless in casual conversation)

Extract technical or domain specific terms and return ONLY a valid JSON array of objects.
Do not return anything else — no markdown, no comments, no prose.
{f"Focus on terms relevant to: {domain.strip()}" if domain and domain.strip() else ""}
---
### EXAMPLE RESPONSES ###

Technical conversation example:
Input: "We implemented a neural network using backpropagation."
Output:
[
  {{
    "term": "neural network",
    "confidence": 0.92,
    "context": "We implemented a neural network using backpropagation.",
    "timestamp": 1234567890
  }},
  {{
    "term": "backpropagation", 
    "confidence": 0.89,
    "context": "We implemented a neural network using backpropagation.",
    "timestamp": 1234567890
  }}
]

Casual conversation with some interesting terms:
Input: "I really enjoyed that photography workshop last weekend."
Output:
[
  {{
    "term": "photography workshop",
    "confidence": 0.65,
    "context": "I really enjoyed that photography workshop last weekend.",
    "timestamp": 1234567890
  }}
]

Pure small talk example:
Input: "Hi there, how are you doing today?"
Output: []

Silence/contamination example:
Input: "extract technical terms"
Output: []
########################################
---
Output Format:
Return a JSON **array of objects**. Each object must have these keys:
- "term" (string): The technical term
- "confidence" (float): 0.01 (simple/common) to 0.99 (very technical/obscure)
- "context" (string): The full input sentence
- "timestamp" (int): A Unix timestamp
---
{f"Domain context: {domain.strip()}. " if domain and domain.strip() else ""}Repeat: the user's role is "{user_role}". Adjust the confidence and terms accordingly.
"""
        raw_response = await self._query_ollama_async(prompt)
        if not raw_response:
            return await self.detect_terms_fallback(sentence)

        now = int(time.time())
        raw_terms = self.safe_json_extract(raw_response)
        
        processed_terms = []
        for term_info in raw_terms:
            if isinstance(term_info, dict) and "term" in term_info:
                confidence = term_info.get("confidence")
                processed_terms.append({
                    "term": term_info.get("term", ""),
                    "timestamp": term_info.get("timestamp", now),
                    "confidence": round(confidence if isinstance(confidence, (int, float)) else 0.5, 2),
                    "context": term_info.get("context", sentence),
                })
        return processed_terms

    async def detect_terms_fallback(self, sentence: str) -> List[Dict]:
        """Fallback detection using basic patterns when AI is unavailable."""
        logger.info("Using fallback detection method")
        
        # First check if the sentence seems to contain prompt contamination
        sentence_lower = sentence.lower()
        prompt_keywords = {"extract", "technical", "terms", "confidence", "json", "domain", 
                          "timestamp", "array", "objects", "format", "output", "prompt"}
        
        # If sentence contains multiple prompt keywords, likely contamination
        prompt_word_count = sum(1 for word in prompt_keywords if word in sentence_lower)
        if prompt_word_count >= 2:
            logger.debug(f"Fallback: Detected prompt contamination, skipping: {sentence}")
            return []
            
        # Patterns for genuinely technical terms
        patterns = {
            'technical_terms': r'\b(?:API|database|server|client|authentication|encryption|algorithm|framework|protocol|middleware|backend|frontend)\b',
            'business_terms': r'\b(?:revenue|profit|strategy|market|customer|stakeholder|ROI|KPI|budget|analytics|metrics)\b',
            'academic_terms': r'\b(?:hypothesis|methodology|analysis|research|study|theory|experiment|conclusion|dissertation|publication)\b',
            'complex_words': r'\b\w{15,}\b'  # Increased minimum length for more selectivity
        }
        
        detected_terms = set()
        text_lower = sentence.lower()
        for pattern in patterns.values():
            matches = re.findall(pattern, text_lower, re.IGNORECASE)
            detected_terms.update(match.lower() for match in matches)
        
        # Filter out any terms that are in our known_terms blacklist
        filtered_terms = {term for term in detected_terms if term not in self.known_terms}
        
        now = int(time.time())
        # Use higher confidence for fallback to ensure they pass the threshold
        return [
            {"term": term, "timestamp": now, "confidence": 0.75, "context": sentence}
            for term in filtered_terms
        ]

    async def write_detection_to_queue(self, message: UniversalMessage, detected_terms: List[Dict]) -> bool:
        """Safely write detected terms to the file-based queue."""
        async with self.queue_lock:
            try:
                current_queue = []
                try:
                    async with aiofiles.open(self.detections_queue_file, 'r', encoding='utf-8') as f:
                        content = await f.read()
                        if content.strip():
                            current_queue = json.loads(content)
                except FileNotFoundError:
                    logger.info("Detections queue file not found, creating a new one.")

                for term_data in detected_terms:
                    queue_entry = {
                        "id": str(uuid4()),
                        "term": term_data["term"],
                        "context": term_data["context"],
                        "domain": term_data.get("domain", ""),  # Include domain context
                        "explanation_style": term_data.get("explanation_style", "detailed"),  # Include explanation style
                        "timestamp": term_data["timestamp"],
                        "client_id": message.client_id,
                        "user_session_id": message.payload.get("user_session_id"),
                        "original_message_id": message.id,
                        "status": "pending",
                        "explannation": None
                    }
                        # Include confidence only when provided by producer (e.g., AI detection),
                        # manual requests may omit it deliberately.
                    if "confidence" in term_data and term_data["confidence"] is not None:
                        queue_entry["confidence"] = term_data["confidence"]

                    current_queue.append(queue_entry)

                temp_file = self.detections_queue_file.with_suffix('.tmp')
                async with aiofiles.open(temp_file, 'w', encoding='utf-8') as f:
                    await f.write(json.dumps(current_queue, indent=2, ensure_ascii=False))
                
                await asyncio.to_thread(os.replace, str(temp_file), str(self.detections_queue_file))
                logger.info(f"Successfully wrote {len(detected_terms)} detections to queue.")
                return True
            except Exception as e:
                logger.error(f"Error writing detections to queue: {e}", exc_info=True)
                return False

    async def process_message(self, message: UniversalMessage):
        """Processes a transcription, detects terms, and queues them for the MainModel."""
        if message.type != "stt.transcription":
            return  # Silently ignore messages it can't handle

        try:
            transcribed_text = message.payload.get("text", "")
            if not transcribed_text or not transcribed_text.strip():
                logger.warning(f"SmallModel: Blocked empty transcription from client {message.client_id}.")
                return
            
            # Additional filtering for silence contamination and low-quality transcriptions
            text_lower = transcribed_text.lower().strip()
            
            # Skip very short transcriptions that are likely noise
            if len(text_lower.split()) < 2:
                logger.debug(f"SmallModel: Skipped short transcription: '{transcribed_text}'")
                return
                
            # Check for prompt contamination patterns
            prompt_indicators = [
                "extract technical terms", "domain term extraction", "confidence float",
                "json array", "timestamp int", "output format", "perfect response"
            ]
            if any(indicator in text_lower for indicator in prompt_indicators):
                logger.debug(f"SmallModel: Detected prompt contamination, skipping: '{transcribed_text}'")
                return
            
            # Check for repetitive patterns that suggest transcription errors during silence
            words = text_lower.split()
            if len(set(words)) == 1 and len(words) > 3:  # Same word repeated
                logger.debug(f"SmallModel: Detected repetitive pattern, likely silence error: '{transcribed_text}'")
                return

            detected_terms = await self.detect_terms_with_ai(
                transcribed_text,
                message.payload.get("user_role"),
                message.payload.get("domain")  # Pass domain context from transcription message
            )
            if not detected_terms:
                logger.info(f"No terms found in transcription for client {message.client_id}")
                return

            filtered_terms = []
            for term_obj in detected_terms:
                if self.should_pass_filters(term_obj["confidence"], term_obj["term"], transcribed_text):
                    filtered_terms.append(term_obj)
                    self.cooldown_map[term_obj["term"].lower()] = time.time()
                    logger.info(f"Accepted term: '{term_obj['term']}' (confidence: {term_obj['confidence']}) for client {message.client_id}")
            
            if filtered_terms:
                await self.write_detection_to_queue(message, filtered_terms)
        
        except Exception as e:
            logger.error(f"SmallModel failed to process message {message.id}: {e}", exc_info=True)<|MERGE_RESOLUTION|>--- conflicted
+++ resolved
@@ -39,11 +39,7 @@
         self.confidence_threshold = 0.6  # Terms with confidence < this are ignored 
         self.cooldown_seconds = 300
         self.known_terms = {
-<<<<<<< HEAD
             # Basic articles, pronouns, prepositions, conjunctions
-=======
-            # Common articles, prepositions, conjunctions, and pronouns
->>>>>>> c248790e
             "a", "an", "and", "are", "as", "at", "be", "but", "by", "can", "do", "for",
             "from", "has", "have", "he", "her", "his", "i", "if", "in", "into", "is", "it",
             "its", "me", "my", "no", "not", "of", "on", "or", "our", "she", "so", "that",
@@ -55,12 +51,8 @@
             "after", "again", "against", "between", "both", "once", "during", "over",
             "under", "out", "off", "very", "same", "all", "another", "whoever",
             "whichever", "whomever", "whom", "whilst", "perhaps", "random", "randomized",
-<<<<<<< HEAD
-            
-            # Common technical but non-domain-specific terms  
-=======
+            
             # Common technical terms that shouldn't be explained
->>>>>>> c248790e
             "login", "system", "module", "process", "service", "function", "model",
             "input", "output", "data", "rate", "code", "structure", "operation", "performance",
             "memory", "network", "flow", "solution", "platform", "application", "tool",
