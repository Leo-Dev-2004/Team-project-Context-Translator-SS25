import json
import httpx  # Use httpx for asynchronous HTTP requests
import os
import time
import aiofiles
import asyncio
import logging
import re
from pathlib import Path
from typing import Dict, List, Optional
from uuid import uuid4

from ..models.UniversalMessage import UniversalMessage

# Setup logging
logger = logging.getLogger(__name__)

# === Config ===
# Centralized configuration for clarity and easy modification
OLLAMA_API_URL = "http://localhost:11434/api/chat"
LLAMA_MODEL = "llama3.2"
DETECTIONS_QUEUE_FILE = Path("Backend/AI/detections_queue.json")

# Performance configuration
AI_TIMEOUT_SECONDS = int(os.getenv("SMALLMODEL_AI_TIMEOUT", "10"))  # Configurable AI timeout
BATCH_DELAY_SECONDS = float(os.getenv("SMALLMODEL_BATCH_DELAY", "0.5"))  # Configurable batch delay

class SmallModel:
    """
    Processes transcriptions to detect important terms and writes them to a file-based queue.
    This service is a PRODUCER; it is fully decoupled and does not interact with MainModel directly.
    """

    def __init__(self):
        # Using a single, reusable async HTTP client is more efficient
        self.http_client = httpx.AsyncClient(timeout=60.0)
        
        # A lock is essential to prevent race conditions when writing to the shared queue file
        self.queue_lock = asyncio.Lock()
        self.detections_queue_file = DETECTIONS_QUEUE_FILE

        # Import outgoing queue for immediate notifications
        from ..core.Queues import queues
        self.outgoing_queue = queues.outgoing

        # Batching for improved performance
        self.detection_batch = []
        self.batch_timeout = None
        self.batch_delay = BATCH_DELAY_SECONDS  # seconds to collect terms before sending batch

        # Filtering configuration
<<<<<<< HEAD
        self.confidence_threshold = 0.3  # Terms with confidence < this are filtered out 
=======
        self.confidence_threshold = 0.6  # Terms with confidence < this are ignored 
>>>>>>> 76a3c56e
        self.cooldown_seconds = 300
        self.known_terms = {
            # Basic articles, pronouns, prepositions, conjunctions
            "a", "an", "and", "are", "as", "at", "be", "but", "by", "can", "do", "for",
            "from", "has", "have", "he", "her", "his", "i", "if", "in", "into", "is", "it",
            "its", "me", "my", "no", "not", "of", "on", "or", "our", "she", "so", "that",
            "the", "their", "them", "then", "there", "these", "they", "this", "to", "too",
            "up", "us", "was", "we", "were", "what", "when", "where", "which", "who",
            "will", "with", "would", "you", "your", "been", "being", "did", "does", "had",
            "having", "how", "than", "those", "also", "just", "such", "yet", "only", "any",
            "each", "few", "most", "other", "some", "because", "while", "about", "before",
            "after", "again", "against", "between", "both", "once", "during", "over",
            "under", "out", "off", "very", "same", "all", "another", "whoever",
            "whichever", "whomever", "whom", "whilst", "perhaps", "random", "randomized",
            
            # Common technical terms that shouldn't be explained
            "login", "system", "module", "process", "service", "function", "model",
            "input", "output", "data", "rate", "code", "structure", "operation", "performance",
            "memory", "network", "flow", "solution", "platform", "application", "tool",
            "resource", "logic", "signal", "protocol", "instance", "modular", "password",
            "user", "error", "file", "program", "install", "update", "run", "command",
            "website", "page", "link", "browser", "button", "web", "account", "credentials",
<<<<<<< HEAD
            "access", "secure", "permission", "number", "chart", "email", 
            # Common verbs that were incorrectly detected
            "need", "uses", "shows", "implementing", "increase", "optimize", "better",
            "make", "get", "set", "put", "take", "give", "find", "work", "create",
            "build", "develop", "test", "check", "use", "run", "start", "stop",
            # Common nouns that aren't technical
            "time", "way", "day", "year", "work", "life", "part", "place", "case",
            "point", "government", "company", "group", "problem", "fact", "hand",
            "right", "thing", "world", "information", "office", "home", "money",
            "business", "service", "health", "community", "name", "team", "area"
=======
            "access", "secure", "permission", "number", "chart", "email",
            
            # Small talk and conversational fillers
            "hello", "hi", "hey", "goodbye", "bye", "thanks", "thank", "please", "sorry",
            "excuse", "pardon", "well", "ok", "okay", "right", "sure", "yes", "yeah", "yep",
            "no", "nah", "nope", "maybe", "perhaps", "actually", "really", "quite", "pretty",
            "kind", "sort", "like", "you know", "i mean", "basically", "essentially",
            "obviously", "clearly", "definitely", "probably", "certainly", "absolutely",
            "exactly", "totally", "completely", "perfectly", "generally", "usually",
            "typically", "normally", "commonly", "frequently", "often", "sometimes",
            "occasionally", "rarely", "seldom", "never", "always", "forever",
            
            # Time and sequence words
            "now", "today", "yesterday", "tomorrow", "soon", "later", "earlier", "first",
            "second", "third", "last", "final", "next", "previous", "current", "recent",
            "past", "future", "present", "since", "until", "before", "after", "during",
            
            # Quantifiers and modifiers
            "much", "many", "more", "most", "less", "least", "enough", "too", "quite",
            "rather", "fairly", "somewhat", "slightly", "extremely", "incredibly",
            "amazingly", "surprisingly", "unfortunately", "fortunately", "hopefully",
            
            # Common verbs that rarely need explanation
            "go", "get", "make", "take", "come", "see", "look", "know", "think", "feel",
            "want", "need", "try", "use", "work", "play", "help", "ask", "tell", "say",
            "speak", "talk", "listen", "hear", "read", "write", "learn", "teach", "show",
            "find", "give", "bring", "put", "keep", "leave", "start", "stop", "continue",
            "finish", "complete", "begin", "end", "open", "close", "turn", "move", "stay",
            
            # Common adjectives
            "good", "bad", "big", "small", "new", "old", "long", "short", "high", "low",
            "fast", "slow", "hot", "cold", "warm", "cool", "easy", "hard", "simple",
            "difficult", "important", "interesting", "boring", "fun", "nice", "great",
            "wonderful", "terrible", "awful", "amazing", "incredible", "beautiful", "ugly",
            
            # Prompt contamination words (commonly appear during silence)
            "domain", "extract", "technical", "terms", "sentence", "confidence", "json",
            "array", "objects", "context", "timestamp", "response", "example", "perfect",
            "format", "keys", "string", "float", "int", "output", "prompt", "user", "role"
>>>>>>> 76a3c56e
        }
        self.cooldown_map = {}
        self.detections_queue_file.parent.mkdir(parents=True, exist_ok=True)
        logger.info("SmallModel initialized and ready to produce detections.")

    async def send_immediate_detection_notification(self, message: UniversalMessage, detected_terms: List[Dict]):
        """
        Send immediate detection notification to frontend while processing continues in background.
        This provides instant user feedback showing detected terms without waiting for explanations.
        """
        try:
            if not detected_terms:
                return

            # Create immediate notification with detected terms (without explanations)
            detection_notification = UniversalMessage(
                type="detection.immediate",
                payload={
                    "detected_terms": [
                        {
                            "term": term_data["term"],
                            "confidence": term_data.get("confidence", 0.5),
                            "context": term_data["context"],
                            "timestamp": term_data["timestamp"],
                            "status": "detected",  # Status: detected -> processing -> explained
                            "explanation": None  # Will be filled in later
                        }
                        for term_data in detected_terms
                    ],
                    "original_message_id": message.id,
                    "processing_status": "terms_detected"
                },
                client_id=message.client_id,
                origin="SmallModel",
                destination="frontend"
            )

            # Send immediately to frontend via outgoing queue
            await self.outgoing_queue.enqueue(detection_notification)
            
            logger.info(f"Sent immediate detection notification with {len(detected_terms)} terms to client {message.client_id}")
            
        except Exception as e:
            logger.error(f"Error sending immediate detection notification: {e}", exc_info=True)

    def safe_json_extract(self, content: str) -> List[Dict]:
        """
        Safely and aggressively extracts a JSON array from a raw LLM response.
        """
        try:
            # Find the start and end of the main JSON array
            start_index = content.find('[')
            end_index = content.rfind(']')

            if start_index != -1 and end_index != -1 and end_index > start_index:
                json_str = content[start_index : end_index + 1]
                return json.loads(json_str)
            
            # Fallback for individual objects if no array is found
            object_matches = re.findall(r"\{\s*\"term\".*?\}", content, re.DOTALL)
            if object_matches:
                return [json.loads(obj) for obj in object_matches]

            raise ValueError("No valid JSON array or object structure found in the response.")
        except json.JSONDecodeError as e:
            logger.error(f"Failed to extract JSON. Error: {e}")
            logger.error(f"LLM returned non-JSON response: {content}")
            return []

<<<<<<< HEAD
    def should_pass_filters(self, confidence: float, term: str) -> bool:
        """Apply filtering logic. Filter out low confidence terms and common words."""
        now = time.time()
        term_lower = term.lower()

        # Low confidence terms are filtered out
        if confidence < self.confidence_threshold:
            logger.debug(f"Filtered: '{term}' - confidence too low ({confidence})")
            return False
=======
    def _get_domain_examples(self, domain: Optional[str]) -> str:
        """Generate domain-specific examples to help the AI understand what terms to extract."""
        if not domain or not domain.strip():
            return """
- Technology: API, database, machine learning, cybersecurity, blockchain
- Business: revenue stream, stakeholder, ROI, market segmentation, supply chain
- Science: hypothesis, methodology, peer review, statistical significance, genome
- Medicine: diagnosis, treatment, pathology, pharmaceutical, clinical trial
- Finance: portfolio, derivative, liquidity, hedge fund, cryptocurrency
- Engineering: algorithm, optimization, architecture, infrastructure, scalability"""
        
        domain_lower = domain.strip().lower()
        
        # Domain-specific example mappings
        domain_examples = {
            "technology": "API, database, machine learning, cybersecurity, blockchain, microservices, DevOps, containerization, REST, GraphQL",
            "software": "algorithm, debugging, refactoring, deployment, version control, continuous integration, unit testing, design patterns",
            "business": "revenue stream, stakeholder, ROI, market segmentation, supply chain, business intelligence, KPI, value proposition",
            "finance": "portfolio, derivative, liquidity, hedge fund, cryptocurrency, asset allocation, risk management, compound interest",
            "medicine": "diagnosis, treatment, pathology, pharmaceutical, clinical trial, symptoms, prognosis, immunotherapy, radiology",
            "science": "hypothesis, methodology, peer review, statistical significance, genome, experiment, research, analysis, variable",
            "engineering": "optimization, architecture, infrastructure, scalability, load balancing, fault tolerance, system design",
            "education": "curriculum, pedagogy, assessment, learning objectives, differentiated instruction, scaffolding, rubric",
            "marketing": "brand awareness, conversion rate, customer acquisition, segmentation, attribution, funnel, retention",
            "healthcare": "patient care, medical records, treatment plan, healthcare provider, insurance, telemedicine, preventive care",
            "legal": "jurisdiction, litigation, contract law, compliance, intellectual property, due diligence, statute of limitations"
        }
        
        # Find matching domain examples
        for key, examples in domain_examples.items():
            if key in domain_lower or domain_lower in key:
                return f"- {domain.title()}: {examples}"
        
        # Default fallback with general examples
        return f"""
- Technology: API, database, machine learning, cybersecurity, blockchain
- Business: revenue stream, stakeholder, ROI, market segmentation, supply chain  
- Science: hypothesis, methodology, peer review, statistical significance, genome
- {domain.title()}: [domain-specific technical terms that would need explanation]"""

    def should_pass_filters(self, confidence: float, term: str, context_sentence: str = "") -> bool:
        """Apply filtering logic with adaptive thresholds based on conversation type."""
        now = time.time()
        term_lower = term.lower()

        # Check if term is in known terms blacklist
>>>>>>> 76a3c56e
        if term_lower in self.known_terms:
            logger.debug(f"Filtered: '{term}' - known common term")
            return False
            
        # Check cooldown
        if term_lower in self.cooldown_map and now - self.cooldown_map[term_lower] < self.cooldown_seconds:
            time_ago = int(now - self.cooldown_map[term_lower])
            logger.debug(f"Filtered: '{term}' - in cooldown ({time_ago}s ago)")
            return False

        # Adaptive confidence threshold based on conversation type
        adaptive_threshold = self._get_adaptive_threshold(context_sentence)
        
        if confidence < adaptive_threshold:
            logger.debug(f"Filtered: '{term}' - confidence too low ({confidence} < {adaptive_threshold}) for context type")
            return False
            
        return True

    def _get_adaptive_threshold(self, sentence: str) -> float:
        """Calculate adaptive confidence threshold based on conversation content."""
        if not sentence:
            return self.confidence_threshold
            
        sentence_lower = sentence.lower()
        
        # Check for high technical content indicators (advanced/complex terms)
        advanced_technical_indicators = [
            "implement", "algorithm", "neural network", "machine learning", "artificial intelligence", 
            "blockchain", "cryptocurrency", "data science", "optimization", "methodology", "hypothesis"
        ]
        
        # Check for moderate technical content indicators
        moderate_technical_indicators = [
            "database", "server", "api", "protocol", "framework", "authentication", 
            "encryption", "deployment", "architecture", "analytics"
        ]
        
        # Check for casual conversation indicators  
        casual_indicators = [
            "enjoyed", "interesting", "workshop", "class", "meeting", "presentation",
            "project", "team", "colleague", "experience", "learned", "discussed",
            "planning", "thinking", "considering", "wondering", "recently", "yesterday"
        ]
        
        # Count indicators
        advanced_count = sum(1 for indicator in advanced_technical_indicators if indicator in sentence_lower)
        moderate_count = sum(1 for indicator in moderate_technical_indicators if indicator in sentence_lower)
        casual_count = sum(1 for indicator in casual_indicators if indicator in sentence_lower)
        
        # Adaptive threshold logic
        if advanced_count >= 1:
            # High technical content - use stricter threshold
            return self.confidence_threshold + 0.1  # 0.7
        elif moderate_count >= 1 and casual_count == 0:
            # Pure technical content - use normal threshold
            return self.confidence_threshold  # 0.6
        elif casual_count >= 1:
            # Casual conversation - use more permissive threshold
            return max(0.5, self.confidence_threshold - 0.1)  # 0.5
        else:
            # Unknown content type - use normal threshold
            return self.confidence_threshold  # 0.6

    async def _query_ollama_async(self, prompt: str) -> Optional[str]:
        """Asynchronously queries the Ollama server to avoid blocking the event loop."""
        try:
            response = await self.http_client.post(
                OLLAMA_API_URL,
                json={
                    "model": LLAMA_MODEL,
                    "messages": [{"role": "user", "content": prompt}],
                    "stream": False
                }
            )
            response.raise_for_status()
            return response.json()['message']['content']
        except httpx.RequestError as e:
            logger.error(f"Ollama query failed (HTTP request error): {e}")
            return None
        except Exception as e:
            logger.error(f"An unexpected error occurred during AI detection: {e}", exc_info=True)
            return None

    async def detect_terms_with_ai(self, sentence: str, user_role: Optional[str] = None, domain: Optional[str] = None) -> List[Dict]:
        """Use Ollama to detect important terms in the given sentence asynchronously."""
        # Use configurable timeout for faster fallback
        ai_timeout = AI_TIMEOUT_SECONDS
        
        try:
            # Try AI detection with timeout
            detection_task = asyncio.create_task(self._perform_ai_detection(sentence, user_role, domain))
            ai_result = await asyncio.wait_for(detection_task, timeout=ai_timeout)
            
            if ai_result:
                logger.info(f"AI detection completed for: {sentence[:50]}...")
                return ai_result
                
        except asyncio.TimeoutError:
            logger.warning(f"AI detection timed out after {ai_timeout}s, using fallback detection")
        except Exception as e:
            logger.error(f"AI detection failed: {e}, using fallback detection")
        
        # Use fast fallback detection
        logger.info(f"Using fallback detection for: {sentence[:50]}...")
        return await self.detect_terms_fallback(sentence)
    
    async def _perform_ai_detection(self, sentence: str, user_role: Optional[str] = None, domain: Optional[str] = None) -> List[Dict]:
        """Perform AI-based term detection with the LLM."""
        context_intro = f"Mark the technical terms or words that might not be understood by a general audience in this sentence"
        if user_role:
            context_intro += f", considering the user is a '{user_role}'"
        if domain and domain.strip():
            context_intro += f", in the context of '{domain.strip()}'"
        context_intro += f": \"{sentence}\""

        prompt = f"""
Domain Term Extraction Prompt
{context_intro}

CRITICAL FILTERING RULES:
1. IGNORE small talk, greetings, fillers (hello, hi, okay, well, you know, etc.)
2. IGNORE basic common words (the, and, but, very, really, etc.)  
3. IGNORE prompt-related words (extract, technical, terms, confidence, json, etc.)
4. IGNORE generic tech words without domain specificity (system, data, process, etc.)
5. PRIORITIZE genuinely technical, domain-specific, or specialized terms
6. If the input seems to be silence, empty, or contains prompt fragments, return []

ADAPTIVE EXTRACTION STRATEGY:
- If sentence contains clear technical/domain terms: Extract ONLY high-confidence technical terms
- If sentence is mostly casual/small talk: Extract 1-2 moderately interesting words to maintain user engagement
- NEVER extract pure greetings or fillers, but consider contextually relevant words

DOMAIN-SPECIFIC EXAMPLES:
{self._get_domain_examples(domain)}

CONFIDENCE SCORING (0.01-0.99):
- 0.90-0.99: Highly technical/specialized terms needing explanation (neural network, backpropagation, cryptocurrency)
- 0.70-0.89: Moderately technical terms (algorithm, database, authentication)
- 0.50-0.69: Somewhat technical but commonly known (website, email, password)
- 0.01-0.49: Common/basic terms (should rarely be extracted unless in casual conversation)

Extract technical or domain specific terms and return ONLY a valid JSON array of objects.
Do not return anything else — no markdown, no comments, no prose.
{f"Focus on terms relevant to: {domain.strip()}" if domain and domain.strip() else ""}
---
### EXAMPLE RESPONSES ###

Technical conversation example:
Input: "We implemented a neural network using backpropagation."
Output:
[
  {{
    "term": "neural network",
    "confidence": 0.92,
    "context": "We implemented a neural network using backpropagation.",
    "timestamp": 1234567890
  }},
  {{
    "term": "backpropagation", 
    "confidence": 0.89,
    "context": "We implemented a neural network using backpropagation.",
    "timestamp": 1234567890
  }}
]

Casual conversation with some interesting terms:
Input: "I really enjoyed that photography workshop last weekend."
Output:
[
  {{
    "term": "photography workshop",
    "confidence": 0.65,
    "context": "I really enjoyed that photography workshop last weekend.",
    "timestamp": 1234567890
  }}
]

Pure small talk example:
Input: "Hi there, how are you doing today?"
Output: []

Silence/contamination example:
Input: "extract technical terms"
Output: []
########################################
---
Output Format:
Return a JSON **array of objects**. Each object must have these keys:
- "term" (string): The technical term
- "confidence" (float): 0.01 (simple/common) to 0.99 (very technical/obscure)
- "context" (string): The full input sentence
- "timestamp" (int): A Unix timestamp
---
{f"Domain context: {domain.strip()}. " if domain and domain.strip() else ""}Repeat: the user's role is "{user_role}". Adjust the confidence and terms accordingly.
"""
        raw_response = await self._query_ollama_async(prompt)
        if not raw_response:
            return []

        now = int(time.time())
        raw_terms = self.safe_json_extract(raw_response)
        
        processed_terms = []
        for term_info in raw_terms:
            if isinstance(term_info, dict) and "term" in term_info:
                confidence = term_info.get("confidence")
                processed_terms.append({
                    "term": term_info.get("term", ""),
                    "timestamp": term_info.get("timestamp", now),
                    "confidence": round(confidence if isinstance(confidence, (int, float)) else 0.5, 2),
                    "context": term_info.get("context", sentence),
                })
        return processed_terms

    async def detect_terms_fallback(self, sentence: str) -> List[Dict]:
        """Fallback detection using basic patterns when AI is unavailable."""
<<<<<<< HEAD
        logger.info("Using enhanced fallback detection method")
        
        # Enhanced patterns for better technical term detection - more specific patterns
        patterns = {
            'ml_ai_terms': r'\b(?:machine learning|neural network|artificial intelligence|deep learning|algorithm|backpropagation|gradient descent|overfitting|underfitting|regression|classification|clustering|reinforcement learning|supervised learning|unsupervised learning|convolutional|transformer|lstm|rnn|cnn)\b',
            'tech_terms': r'\b(?:API|REST|GraphQL|microservices|database|server|authentication|encryption|blockchain|cloud computing|docker|kubernetes|DevOps|CI/CD|framework|library|HTTP|HTTPS|TCP|UDP|JSON|XML|SQL|NoSQL|webhook|endpoint)\b',
            'programming_terms': r'\b(?:inheritance|polymorphism|encapsulation|recursion|debugging|refactoring|version control|repository|commit|pull request|merge|branch|async|await|callback|middleware|dependency injection)\b',
            'business_terms': r'\b(?:ROI|KPI|scalability|monetization|business model|value proposition|market penetration|customer acquisition|stakeholder)\b',
            'academic_terms': r'\b(?:hypothesis|methodology|qualitative|quantitative|peer review|literature review|systematic review|meta-analysis|statistical significance|correlation|causation|validity|reliability)\b',
            'specific_acronyms': r'\b(?:API|SQL|JSON|XML|HTTP|HTTPS|REST|TCP|UDP|CPU|GPU|RAM|SSD|HDD|URL|URI|CSS|HTML|JS|AWS|GCP|AI|ML|DL|NLP|CNN|RNN|LSTM|GRU|SVM|KNN|PCA|SVD|BERT|GPT|RPA|ETL|CRUD|ACID|BASE|SOLID|DRY|KISS|YAGNI)\b',
            'technical_compounds': r'\b(?:end.?point|data.?set|work.?flow|frame.?work|time.?stamp|name.?space|class.?name|file.?name|user.?name|pass.?word|data.?base|web.?site|soft.?ware|hard.?ware|middle.?ware|firm.?ware|open.?source|source.?code)\b'
=======
        logger.info("Using fallback detection method")
        
        # First check if the sentence seems to contain prompt contamination
        sentence_lower = sentence.lower()
        prompt_keywords = {"extract", "technical", "terms", "confidence", "json", "domain", 
                          "timestamp", "array", "objects", "format", "output", "prompt"}
        
        # If sentence contains multiple prompt keywords, likely contamination
        prompt_word_count = sum(1 for word in prompt_keywords if word in sentence_lower)
        if prompt_word_count >= 2:
            logger.debug(f"Fallback: Detected prompt contamination, skipping: {sentence}")
            return []
            
        # Patterns for genuinely technical terms
        patterns = {
            'technical_terms': r'\b(?:API|database|server|client|authentication|encryption|algorithm|framework|protocol|middleware|backend|frontend)\b',
            'business_terms': r'\b(?:revenue|profit|strategy|market|customer|stakeholder|ROI|KPI|budget|analytics|metrics)\b',
            'academic_terms': r'\b(?:hypothesis|methodology|analysis|research|study|theory|experiment|conclusion|dissertation|publication)\b',
            'complex_words': r'\b\w{15,}\b'  # Increased minimum length for more selectivity
>>>>>>> 76a3c56e
        }
        
        detected_terms = set()
        
        for category, pattern in patterns.items():
            matches = re.findall(pattern, sentence, re.IGNORECASE)
            for match in matches:
                # More strict filtering - only add terms that are not common words
                term_clean = match.lower().strip()
                if (term_clean not in self.known_terms and 
                    len(term_clean) > 2 and 
                    not term_clean.isdigit() and
                    term_clean not in ['the', 'and', 'for', 'are', 'but', 'not', 'you', 'all', 'can', 'had', 'her', 'was', 'one', 'our', 'out', 'day', 'get', 'has', 'him', 'his', 'how', 'its', 'may', 'new', 'now', 'old', 'see', 'two', 'way', 'who', 'boy', 'did', 'its', 'let', 'put', 'say', 'she', 'too', 'use']):
                    detected_terms.add(match)
        
        # Filter out any terms that are in our known_terms blacklist
        filtered_terms = {term for term in detected_terms if term not in self.known_terms}
        
        now = int(time.time())
<<<<<<< HEAD
        result_terms = []
        
        for term in detected_terms:
            # Assign confidence based on term characteristics - be more conservative
            confidence = 0.3  # Start lower, let the filtering decide
            term_lower = term.lower()
            
            if any(tech_word in term_lower for tech_word in ['api', 'machine learning', 'neural', 'algorithm', 'backpropagation', 'gradient descent']):
                confidence = 0.8  # Higher confidence for specific technical terms
            elif any(tech_word in term_lower for tech_word in ['database', 'server', 'framework', 'authentication', 'encryption']):
                confidence = 0.7  # Medium-high for common tech terms
            elif term.isupper() and len(term) >= 3 and term in ['API', 'SQL', 'JSON', 'XML', 'HTTP', 'HTTPS', 'REST']:
                confidence = 0.9  # Very high for well-known tech acronyms
            elif len(term) > 15:  # Very long words are likely technical
                confidence = 0.6
            elif term.isupper() and len(term) >= 3:  # Other acronyms
                confidence = 0.5
                
            result_terms.append({
                "term": term, 
                "timestamp": now, 
                "confidence": confidence, 
                "context": sentence
            })
        
        logger.info(f"Fallback detection found {len(result_terms)} terms")
        return result_terms
=======
        # Use higher confidence for fallback to ensure they pass the threshold
        return [
            {"term": term, "timestamp": now, "confidence": 0.75, "context": sentence}
            for term in filtered_terms
        ]
>>>>>>> 76a3c56e

    async def write_detection_to_queue(self, message: UniversalMessage, detected_terms: List[Dict]) -> bool:
        """Safely write detected terms to the file-based queue."""
        async with self.queue_lock:
            try:
                current_queue = []
                try:
                    async with aiofiles.open(self.detections_queue_file, 'r', encoding='utf-8') as f:
                        content = await f.read()
                        if content.strip():
                            current_queue = json.loads(content)
                except FileNotFoundError:
                    logger.info("Detections queue file not found, creating a new one.")

                for term_data in detected_terms:
                    queue_entry = {
                        "id": str(uuid4()),
                        "term": term_data["term"],
                        "context": term_data["context"],
                        "domain": term_data.get("domain", ""),  # Include domain context
                        "explanation_style": term_data.get("explanation_style", "detailed"),  # Include explanation style
                        "timestamp": term_data["timestamp"],
                        "client_id": message.client_id,
                        "user_session_id": message.payload.get("user_session_id"),
                        "original_message_id": message.id,
                        "status": "pending",
                        "explannation": None
                    }
                        # Include confidence only when provided by producer (e.g., AI detection),
                        # manual requests may omit it deliberately.
                    if "confidence" in term_data and term_data["confidence"] is not None:
                        queue_entry["confidence"] = term_data["confidence"]

                    current_queue.append(queue_entry)

                temp_file = self.detections_queue_file.with_suffix('.tmp')
                async with aiofiles.open(temp_file, 'w', encoding='utf-8') as f:
                    await f.write(json.dumps(current_queue, indent=2, ensure_ascii=False))
                
                await asyncio.to_thread(os.replace, str(temp_file), str(self.detections_queue_file))
                logger.info(f"Successfully wrote {len(detected_terms)} detections to queue.")
                return True
            except Exception as e:
                logger.error(f"Error writing detections to queue: {e}", exc_info=True)
                return False

    async def process_message(self, message: UniversalMessage):
        """Processes a transcription, detects terms, and queues them for the MainModel."""
        if message.type != "stt.transcription":
            return  # Silently ignore messages it can't handle

        try:
            transcribed_text = message.payload.get("text", "")
            if not transcribed_text or not transcribed_text.strip():
                logger.warning(f"SmallModel: Blocked empty transcription from client {message.client_id}.")
                return
            
            # Additional filtering for silence contamination and low-quality transcriptions
            text_lower = transcribed_text.lower().strip()
            
            # Skip very short transcriptions that are likely noise
            if len(text_lower.split()) < 2:
                logger.debug(f"SmallModel: Skipped short transcription: '{transcribed_text}'")
                return
                
            # Check for prompt contamination patterns
            prompt_indicators = [
                "extract technical terms", "domain term extraction", "confidence float",
                "json array", "timestamp int", "output format", "perfect response"
            ]
            if any(indicator in text_lower for indicator in prompt_indicators):
                logger.debug(f"SmallModel: Detected prompt contamination, skipping: '{transcribed_text}'")
                return
            
            # Check for repetitive patterns that suggest transcription errors during silence
            words = text_lower.split()
            if len(set(words)) == 1 and len(words) > 3:  # Same word repeated
                logger.debug(f"SmallModel: Detected repetitive pattern, likely silence error: '{transcribed_text}'")
                return

            detected_terms = await self.detect_terms_with_ai(
                transcribed_text,
                message.payload.get("user_role"),
                message.payload.get("domain")  # Pass domain context from transcription message
            )
            if not detected_terms:
                logger.info(f"No terms found in transcription for client {message.client_id}")
                return

            filtered_terms = []
            for term_obj in detected_terms:
                if self.should_pass_filters(term_obj["confidence"], term_obj["term"], transcribed_text):
                    filtered_terms.append(term_obj)
                    self.cooldown_map[term_obj["term"].lower()] = time.time()
                    logger.info(f"Accepted term: '{term_obj['term']}' (confidence: {term_obj['confidence']}) for client {message.client_id}")
            
            if filtered_terms:
                # IMMEDIATE FEEDBACK: Send detection notification to frontend right away
                await self.send_immediate_detection_notification(message, filtered_terms)
                
                # BACKGROUND PROCESSING: Queue for detailed explanation generation
                await self.write_detection_to_queue(message, filtered_terms)
        
        except Exception as e:
            logger.error(f"SmallModel failed to process message {message.id}: {e}", exc_info=True)<|MERGE_RESOLUTION|>--- conflicted
+++ resolved
@@ -49,11 +49,7 @@
         self.batch_delay = BATCH_DELAY_SECONDS  # seconds to collect terms before sending batch
 
         # Filtering configuration
-<<<<<<< HEAD
-        self.confidence_threshold = 0.3  # Terms with confidence < this are filtered out 
-=======
         self.confidence_threshold = 0.6  # Terms with confidence < this are ignored 
->>>>>>> 76a3c56e
         self.cooldown_seconds = 300
         self.known_terms = {
             # Basic articles, pronouns, prepositions, conjunctions
@@ -76,18 +72,18 @@
             "resource", "logic", "signal", "protocol", "instance", "modular", "password",
             "user", "error", "file", "program", "install", "update", "run", "command",
             "website", "page", "link", "browser", "button", "web", "account", "credentials",
-<<<<<<< HEAD
             "access", "secure", "permission", "number", "chart", "email", 
+            
             # Common verbs that were incorrectly detected
             "need", "uses", "shows", "implementing", "increase", "optimize", "better",
             "make", "get", "set", "put", "take", "give", "find", "work", "create",
             "build", "develop", "test", "check", "use", "run", "start", "stop",
+            
             # Common nouns that aren't technical
             "time", "way", "day", "year", "work", "life", "part", "place", "case",
             "point", "government", "company", "group", "problem", "fact", "hand",
             "right", "thing", "world", "information", "office", "home", "money",
             "business", "service", "health", "community", "name", "team", "area"
-=======
             "access", "secure", "permission", "number", "chart", "email",
             
             # Small talk and conversational fillers
@@ -127,7 +123,6 @@
             "domain", "extract", "technical", "terms", "sentence", "confidence", "json",
             "array", "objects", "context", "timestamp", "response", "example", "perfect",
             "format", "keys", "string", "float", "int", "output", "prompt", "user", "role"
->>>>>>> 76a3c56e
         }
         self.cooldown_map = {}
         self.detections_queue_file.parent.mkdir(parents=True, exist_ok=True)
@@ -197,17 +192,6 @@
             logger.error(f"LLM returned non-JSON response: {content}")
             return []
 
-<<<<<<< HEAD
-    def should_pass_filters(self, confidence: float, term: str) -> bool:
-        """Apply filtering logic. Filter out low confidence terms and common words."""
-        now = time.time()
-        term_lower = term.lower()
-
-        # Low confidence terms are filtered out
-        if confidence < self.confidence_threshold:
-            logger.debug(f"Filtered: '{term}' - confidence too low ({confidence})")
-            return False
-=======
     def _get_domain_examples(self, domain: Optional[str]) -> str:
         """Generate domain-specific examples to help the AI understand what terms to extract."""
         if not domain or not domain.strip():
@@ -254,7 +238,6 @@
         term_lower = term.lower()
 
         # Check if term is in known terms blacklist
->>>>>>> 76a3c56e
         if term_lower in self.known_terms:
             logger.debug(f"Filtered: '{term}' - known common term")
             return False
@@ -472,7 +455,6 @@
 
     async def detect_terms_fallback(self, sentence: str) -> List[Dict]:
         """Fallback detection using basic patterns when AI is unavailable."""
-<<<<<<< HEAD
         logger.info("Using enhanced fallback detection method")
         
         # Enhanced patterns for better technical term detection - more specific patterns
@@ -484,27 +466,7 @@
             'academic_terms': r'\b(?:hypothesis|methodology|qualitative|quantitative|peer review|literature review|systematic review|meta-analysis|statistical significance|correlation|causation|validity|reliability)\b',
             'specific_acronyms': r'\b(?:API|SQL|JSON|XML|HTTP|HTTPS|REST|TCP|UDP|CPU|GPU|RAM|SSD|HDD|URL|URI|CSS|HTML|JS|AWS|GCP|AI|ML|DL|NLP|CNN|RNN|LSTM|GRU|SVM|KNN|PCA|SVD|BERT|GPT|RPA|ETL|CRUD|ACID|BASE|SOLID|DRY|KISS|YAGNI)\b',
             'technical_compounds': r'\b(?:end.?point|data.?set|work.?flow|frame.?work|time.?stamp|name.?space|class.?name|file.?name|user.?name|pass.?word|data.?base|web.?site|soft.?ware|hard.?ware|middle.?ware|firm.?ware|open.?source|source.?code)\b'
-=======
-        logger.info("Using fallback detection method")
-        
-        # First check if the sentence seems to contain prompt contamination
-        sentence_lower = sentence.lower()
-        prompt_keywords = {"extract", "technical", "terms", "confidence", "json", "domain", 
-                          "timestamp", "array", "objects", "format", "output", "prompt"}
-        
-        # If sentence contains multiple prompt keywords, likely contamination
-        prompt_word_count = sum(1 for word in prompt_keywords if word in sentence_lower)
-        if prompt_word_count >= 2:
-            logger.debug(f"Fallback: Detected prompt contamination, skipping: {sentence}")
-            return []
-            
-        # Patterns for genuinely technical terms
-        patterns = {
-            'technical_terms': r'\b(?:API|database|server|client|authentication|encryption|algorithm|framework|protocol|middleware|backend|frontend)\b',
-            'business_terms': r'\b(?:revenue|profit|strategy|market|customer|stakeholder|ROI|KPI|budget|analytics|metrics)\b',
-            'academic_terms': r'\b(?:hypothesis|methodology|analysis|research|study|theory|experiment|conclusion|dissertation|publication)\b',
-            'complex_words': r'\b\w{15,}\b'  # Increased minimum length for more selectivity
->>>>>>> 76a3c56e
+
         }
         
         detected_terms = set()
@@ -524,7 +486,6 @@
         filtered_terms = {term for term in detected_terms if term not in self.known_terms}
         
         now = int(time.time())
-<<<<<<< HEAD
         result_terms = []
         
         for term in detected_terms:
@@ -552,13 +513,6 @@
         
         logger.info(f"Fallback detection found {len(result_terms)} terms")
         return result_terms
-=======
-        # Use higher confidence for fallback to ensure they pass the threshold
-        return [
-            {"term": term, "timestamp": now, "confidence": 0.75, "context": sentence}
-            for term in filtered_terms
-        ]
->>>>>>> 76a3c56e
 
     async def write_detection_to_queue(self, message: UniversalMessage, detected_terms: List[Dict]) -> bool:
         """Safely write detected terms to the file-based queue."""
