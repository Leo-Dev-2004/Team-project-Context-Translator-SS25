--- conflicted
+++ resolved
@@ -1,35 +1,42 @@
 import json
-import logging
+import httpx  # Use httpx for asynchronous HTTP requests
+import os
 import time
 import aiofiles
+import asyncio
+import logging
 import re
-import httpx
 from pathlib import Path
 from typing import Dict, List, Optional
 from uuid import uuid4
+
 from ..models.UniversalMessage import UniversalMessage
+
+# Setup logging
 logger = logging.getLogger(__name__)
 
-Ollama_endpoint = "http://localhost:11434/api/chat"
-llama_model = "llama3.2"
-detections_queue_file_path = Path("Backend/AI/detections_queue.json")
+# === Config ===
+# Centralized configuration for clarity and easy modification
+OLLAMA_API_URL = "http://localhost:11434/api/chat"
+LLAMA_MODEL = "llama3.2"
+DETECTIONS_QUEUE_FILE = Path("Backend/AI/detections_queue.json")
 
 class SmallModel:
     """
     Processes transcriptions to detect important terms and writes them to a file-based queue.
-    This service is a PRODUCER; it does not interact with MainModel directly.
+    This service is a PRODUCER; it is fully decoupled and does not interact with MainModel directly.
     """
 
     def __init__(self):
-<<<<<<< HEAD
+        # Using a single, reusable async HTTP client is more efficient
+        self.http_client = httpx.AsyncClient(timeout=60.0)
+        
+        # A lock is essential to prevent race conditions when writing to the shared queue file
         self.queue_lock = asyncio.Lock()
-        self.detections_queue_file = Path("Backend/AI/detections_queue.json")
+        self.detections_queue_file = DETECTIONS_QUEUE_FILE
 
         # Filtering configuration
-=======
-        self.detections_queue_file = detections_queue_file_path
->>>>>>> b5926026
-        self.confidence_threshold = 0.9
+        self.confidence_threshold = 0.9  # Note: The logic filters out terms ABOVE this
         self.cooldown_seconds = 300
         self.known_terms = {
             "a", "an", "and", "are", "as", "at", "be", "but", "by", "can", "do", "for",
@@ -57,40 +64,36 @@
 
     def safe_json_extract(self, content: str) -> List[Dict]:
         """
-        Safely and aggressively extracts a JSON array from a raw LLM response,
-        even if it's surrounded by other text or markdown.
+        Safely and aggressively extracts a JSON array from a raw LLM response.
         """
         try:
-            # Find the start of the JSON array
+            # Find the start and end of the main JSON array
             start_index = content.find('[')
-            # Find the end of the JSON array (from the right)
             end_index = content.rfind(']')
 
             if start_index != -1 and end_index != -1 and end_index > start_index:
-                # Extract the JSON substring
                 json_str = content[start_index : end_index + 1]
                 return json.loads(json_str)
             
-            # If no array is found, fall back to the old object-matching logic
+            # Fallback for individual objects if no array is found
             object_matches = re.findall(r"\{\s*\"term\".*?\}", content, re.DOTALL)
             if object_matches:
                 return [json.loads(obj) for obj in object_matches]
 
             raise ValueError("No valid JSON array or object structure found in the response.")
-
         except json.JSONDecodeError as e:
-            # CRITICAL: Log the raw response that caused the error for debugging
             logger.error(f"Failed to extract JSON. Error: {e}")
             logger.error(f"LLM returned non-JSON response: {content}")
             return []
 
     def should_pass_filters(self, confidence: float, term: str) -> bool:
-        """Apply filtering logic to determine if a term should be processed."""
+        """Apply filtering logic. Note: high confidence terms are filtered OUT."""
         now = time.time()
         term_lower = term.lower()
 
-        if confidence < self.confidence_threshold:
-            logger.debug(f"Filtered: '{term}' - confidence too low ({confidence})")
+        # High confidence terms are considered too common/simple to need an explanation
+        if confidence >= self.confidence_threshold:
+            logger.debug(f"Filtered: '{term}' - confidence too high ({confidence})")
             return False
         if term_lower in self.known_terms:
             logger.debug(f"Filtered: '{term}' - known common term")
@@ -104,54 +107,37 @@
     async def _query_ollama_async(self, prompt: str) -> Optional[str]:
         """Asynchronously queries the Ollama server to avoid blocking the event loop."""
         try:
-<<<<<<< HEAD
-            main_model = self.get_main_model()
-            if main_model:
-                logger.info("Scheduling MainModel processing for new detections.")
-                # Schedule the coroutine to run as a background task.
-                asyncio.create_task(
-                        main_model.process_detections_queue()
-                    )  # Non-blocking call
-            else:
-                logger.warning("MainModel not available for real-time processing")
-=======
-            async with httpx.AsyncClient(timeout=60.0) as client:
-                response = await client.post(
-                    Ollama_endpoint,
-                    json={
-                        "model": llama_model,
-                        "messages": [{"role": "user", "content": prompt}],
-                        "stream": False
-                    }
-                )
-                response.raise_for_status()
-                return response.json()['message']['content']
+            response = await self.http_client.post(
+                OLLAMA_API_URL,
+                json={
+                    "model": LLAMA_MODEL,
+                    "messages": [{"role": "user", "content": prompt}],
+                    "stream": False
+                }
+            )
+            response.raise_for_status()
+            return response.json()['message']['content']
         except httpx.RequestError as e:
             logger.error(f"Ollama query failed (HTTP request error): {e}")
             return None
->>>>>>> b5926026
         except Exception as e:
-            logger.error(f"Error during AI detection: {e}", exc_info=True)
+            logger.error(f"An unexpected error occurred during AI detection: {e}", exc_info=True)
             return None
 
     async def detect_terms_with_ai(self, sentence: str, user_role: Optional[str] = None) -> List[Dict]:
-        """Use Ollama/llama3.2 to detect important terms in the given sentence asynchronously."""
-        context_intro = "Mark the technical terms or words that might not be understood by a general audience in this sentence"
+        """Use Ollama to detect important terms in the given sentence asynchronously."""
+        context_intro = f"Mark the technical terms or words that might not be understood by a general audience in this sentence"
         if user_role:
             context_intro += f", considering the user is a '{user_role}'"
         context_intro += f": \"{sentence}\""
 
         prompt = f"""
 Domain Term Extraction Prompt
-
 {context_intro}
-
 MOST IMPORTANTLY:
 Extract technical or domain specific terms and return ONLY a valid JSON array of objects.
 Do not return anything else — no markdown, no comments, no prose.
-
 ---
-
 ### EXAMPLE of a PERFECT RESPONSE ###
 For an input sentence like "This sentence has no technical terms.", your entire output must be:
 []
@@ -160,54 +146,22 @@
 [
   {{
     "term": "TECHNICAL TERM",
-    "confidence": 0.7,
+    "confidence": 0.3,
     "context": "This has a [TECHNICAL TERM] within it.",
     "timestamp": 1234567890
   }}
 ]
 ########################################
-
 ---
-
-Goal:
-Extract technical, domain-specific, or uncommon words/phrases.
-
----
-
 Output Format:
 Return a JSON **array of objects**. Each object must have these keys:
 - "term" (string)
-- "confidence" (float): 0.99 (very technical) to 0.01 (common) (default is 0.5 if unsure)
+- "confidence" (float): 0.9 (simple/common) to 0.1 (very technical/obscure)
 - "context" (string): The full input sentence
 - "timestamp" (int): A Unix timestamp
-
-Important:
-- Only return a **raw JSON array**.
-- If no technical terms are present, return an empty array `[]` and nothing else.
-- Do not use the example terms in your output.
-
 ---
-
 Repeat: the user's role is "{user_role}". Adjust the confidence and terms accordingly.
 """
-
-<<<<<<< HEAD
-        try:
-            response = await asyncio.to_thread( # Non blocking function call
-                ollama.chat,
-                model="llama3.2",
-                messages=[{"role": "user", "content": prompt}],
-                options={"temperature": 0.1, "reset": True}
-            )
-
-            raw = response['message']['content']
-            now = int(time.time())
-            raw_terms = self.safe_json_extract(raw)
-
-            enriched_terms = []
-            for term_info in raw_terms:
-                enriched_terms.append({
-=======
         raw_response = await self._query_ollama_async(prompt)
         if not raw_response:
             return await self.detect_terms_fallback(sentence)
@@ -217,25 +171,15 @@
         
         processed_terms = []
         for term_info in raw_terms:
-            if isinstance(term_info, dict):
+            if isinstance(term_info, dict) and "term" in term_info:
                 confidence = term_info.get("confidence")
                 processed_terms.append({
->>>>>>> b5926026
                     "term": term_info.get("term", ""),
                     "timestamp": term_info.get("timestamp", now),
-                    "confidence": round(confidence if confidence is not None else 0.5, 2),
+                    "confidence": round(confidence if isinstance(confidence, (int, float)) else 0.5, 2),
                     "context": term_info.get("context", sentence),
                 })
-            elif isinstance(term_info, str):
-                processed_terms.append({
-                    "term": term_info,
-                    "timestamp": now,
-                    "confidence": 0.4,
-                    "context": sentence,
-                })
-
         return processed_terms
-
 
     async def detect_terms_fallback(self, sentence: str) -> List[Dict]:
         """Fallback detection using basic patterns when AI is unavailable."""
@@ -248,30 +192,29 @@
         }
         detected_terms = set()
         text_lower = sentence.lower()
-        for category, pattern in patterns.items():
+        for pattern in patterns.values():
             matches = re.findall(pattern, text_lower, re.IGNORECASE)
-            for match in matches:
-                detected_terms.add(match.lower())
+            detected_terms.update(match.lower() for match in matches)
+        
         now = int(time.time())
         return [
-            {"term": term, "timestamp": now, "confidence": 0.3, "context": sentence, "status": "pending", "explanation": None}
+            {"term": term, "timestamp": now, "confidence": 0.3, "context": sentence}
             for term in detected_terms
         ]
 
     async def write_detection_to_queue(self, message: UniversalMessage, detected_terms: List[Dict]) -> bool:
-        """Write detected terms to file-based queue for MainModel processing."""
-<<<<<<< HEAD
-        async with self.queue_lock:  # Ensure only one write at a time
+        """Safely write detected terms to the file-based queue."""
+        async with self.queue_lock:
             try:
-                # Read current queue
                 current_queue = []
-                if self.detections_queue_file.exists():
+                try:
                     async with aiofiles.open(self.detections_queue_file, 'r', encoding='utf-8') as f:
                         content = await f.read()
                         if content.strip():
                             current_queue = json.loads(content)
-
-                # Add new detections
+                except FileNotFoundError:
+                    logger.info("Detections queue file not found, creating a new one.")
+
                 for term_data in detected_terms:
                     queue_entry = {
                         "id": str(uuid4()),
@@ -282,99 +225,47 @@
                         "client_id": message.client_id,
                         "user_session_id": message.payload.get("user_session_id"),
                         "original_message_id": message.id,
-                        "status": "pending",
-                        "explanation": None
+                        "status": "pending"
                     }
                     current_queue.append(queue_entry)
 
-                # Write back to file atomically
                 temp_file = self.detections_queue_file.with_suffix('.tmp')
                 async with aiofiles.open(temp_file, 'w', encoding='utf-8') as f:
                     await f.write(json.dumps(current_queue, indent=2, ensure_ascii=False))
-
-                # Atomic move
-                import os
+                
                 await asyncio.to_thread(os.replace, str(temp_file), str(self.detections_queue_file))
-
-                logger.info(f"Successfully wrote {len(detected_terms)} detections to queue for client {message.client_id}")
-
-                # Trigger MainModel processing for real-time response
-                await self.trigger_main_model_processing()
-
+                logger.info(f"Successfully wrote {len(detected_terms)} detections to queue.")
                 return True
-
             except Exception as e:
                 logger.error(f"Error writing detections to queue: {e}", exc_info=True)
                 return False
-=======
-        try:
-            current_queue = []
-            if self.detections_queue_file.exists():
-                async with aiofiles.open(self.detections_queue_file, 'r', encoding='utf-8') as f:
-                    content = await f.read()
-                    if content.strip():
-                        current_queue = json.loads(content)
-            
-            for term_data in detected_terms:
-                entry = {
-                    "id": str(uuid4()),
-                    "term": term_data["term"], 
-                    "context": term_data["context"], 
-                    "timestamp": term_data["timestamp"], 
-                    "client_id": message.client_id,
-                    "user_session_id": message.payload.get("user_session_id"),
-                    "original_message_id": message.id, 
-                    "status": "pending", 
-                    "explanation": None
-                }
-                # Include confidence only when provided by producer (e.g., AI detection),
-                # manual requests may omit it deliberately.
-                if "confidence" in term_data and term_data["confidence"] is not None:
-                    entry["confidence"] = term_data["confidence"]
-
-                current_queue.append(entry)
-
-            temp_file = self.detections_queue_file.with_suffix('.tmp')
-            async with aiofiles.open(temp_file, 'w', encoding='utf-8') as f:
-                await f.write(json.dumps(current_queue, indent=2, ensure_ascii=False))
-            
-            import os
-            os.replace(str(temp_file), str(self.detections_queue_file))
-
-            logger.info(f"Successfully wrote {len(detected_terms)} detections to queue for client {message.client_id}")
-            return True
-        except Exception as e:
-            logger.error(f"Error writing detections to queue: {e}", exc_info=True)
-            return False
->>>>>>> b5926026
 
     async def process_message(self, message: UniversalMessage):
-        """Processes a transcription message, detects terms, and writes them to the detection queue."""
+        """Processes a transcription, detects terms, and queues them for the MainModel."""
         if message.type != "stt.transcription":
-            return # Silently ignore messages it can't handle
-        
+            return  # Silently ignore messages it can't handle
+
         try:
             transcribed_text = message.payload.get("text", "")
-            user_role = message.payload.get("user_role", None)
-
             if not transcribed_text:
                 logger.warning("Received empty transcription text.")
                 return
 
-            detected_terms = await self.detect_terms_with_ai(transcribed_text, user_role)
+            detected_terms = await self.detect_terms_with_ai(
+                transcribed_text,
+                message.payload.get("user_role")
+            )
             if not detected_terms:
                 logger.info(f"No terms found in transcription for client {message.client_id}")
                 return
 
             filtered_terms = []
             for term_obj in detected_terms:
-                term = term_obj["term"]
-                confidence = term_obj["confidence"]
-                if self.should_pass_filters(confidence, term):
+                if self.should_pass_filters(term_obj["confidence"], term_obj["term"]):
                     filtered_terms.append(term_obj)
-                    self.cooldown_map[term.lower()] = time.time()
-                    logger.info(f"Accepted term: '{term}' for client {message.client_id} with confidence {confidence}")
-
+                    self.cooldown_map[term_obj["term"].lower()] = time.time()
+                    logger.info(f"Accepted term: '{term_obj['term']}' for client {message.client_id}")
+            
             if filtered_terms:
                 await self.write_detection_to_queue(message, filtered_terms)
         
