import json
import httpx  # Use httpx for asynchronous HTTP requests
import os
import time
import aiofiles
import asyncio
import logging
import re
from pathlib import Path
from typing import Dict, List, Optional
from uuid import uuid4

from ..models.UniversalMessage import UniversalMessage

# Setup logging
logger = logging.getLogger(__name__)

# === Config ===
# Centralized configuration for clarity and easy modification
OLLAMA_API_URL = "http://localhost:11434/api/chat"
LLAMA_MODEL = "llama3.2"
DETECTIONS_QUEUE_FILE = Path("Backend/AI/detections_queue.json")

class SmallModel:
    """
    Processes transcriptions to detect important terms and writes them to a file-based queue.
    This service is a PRODUCER; it is fully decoupled and does not interact with MainModel directly.
    """

    def __init__(self):
        # Using a single, reusable async HTTP client is more efficient
        self.http_client = httpx.AsyncClient(timeout=60.0)
        
        # A lock is essential to prevent race conditions when writing to the shared queue file
        self.queue_lock = asyncio.Lock()
        self.detections_queue_file = DETECTIONS_QUEUE_FILE

        # Filtering configuration
        self.confidence_threshold = 1  # Terms with confidence >= this are ignored 
        self.cooldown_seconds = 300
        self.known_terms = {
            "a", "an", "and", "are", "as", "at", "be", "but", "by", "can", "do", "for",
            "from", "has", "have", "he", "her", "his", "i", "if", "in", "into", "is", "it",
            "its", "me", "my", "no", "not", "of", "on", "or", "our", "she", "so", "that",
            "the", "their", "them", "then", "there", "these", "they", "this", "to", "too",
            "up", "us", "was", "we", "were", "what", "when", "where", "which", "who",
            "will", "with", "would", "you", "your", "been", "being", "did", "does", "had",
            "having", "how", "than", "those", "also", "just", "such", "yet", "only", "any",
            "each", "few", "most", "other", "some", "because", "while", "about", "before",
            "after", "again", "against", "between", "both", "once", "during", "over",
            "under", "out", "off", "very", "same", "all", "each", "another", "whoever",
            "whichever", "whomever", "whom", "whilst", "perhaps", "random", "randomized",
            "login", "system", "module", "process", "service", "function", "model",
            "input", "output", "data", "rate", "code", "structure", "operation", "performance",
            "memory", "network", "flow", "solution", "platform", "application", "tool",
            "resource", "logic", "signal", "protocol", "instance", "modular", "password",
            "user", "error", "file", "program", "install", "update", "run", "command",
            "website", "page", "link", "browser", "button", "web", "account", "credentials",
            "access", "secure", "permission", "number", "chart", "email"
        }
        self.cooldown_map = {}
        self.detections_queue_file.parent.mkdir(parents=True, exist_ok=True)
        logger.info("SmallModel initialized and ready to produce detections.")

    def safe_json_extract(self, content: str) -> List[Dict]:
        """
        Safely and aggressively extracts a JSON array from a raw LLM response.
        """
        try:
            # Find the start and end of the main JSON array
            start_index = content.find('[')
            end_index = content.rfind(']')

            if start_index != -1 and end_index != -1 and end_index > start_index:
                json_str = content[start_index : end_index + 1]
                return json.loads(json_str)
            
            # Fallback for individual objects if no array is found
            object_matches = re.findall(r"\{\s*\"term\".*?\}", content, re.DOTALL)
            if object_matches:
                return [json.loads(obj) for obj in object_matches]

            raise ValueError("No valid JSON array or object structure found in the response.")
        except json.JSONDecodeError as e:
            logger.error(f"Failed to extract JSON. Error: {e}")
            logger.error(f"LLM returned non-JSON response: {content}")
            return []

    def should_pass_filters(self, confidence: float, term: str) -> bool:
        """Apply filtering logic. Note: high confidence terms are filtered OUT."""
        now = time.time()
        term_lower = term.lower()

        # High confidence terms are considered too common/simple to need an explanation
        if confidence >= self.confidence_threshold:
            logger.debug(f"Filtered: '{term}' - confidence too high ({confidence})")
            return False
        if term_lower in self.known_terms:
            logger.debug(f"Filtered: '{term}' - known common term")
            return False
        if term_lower in self.cooldown_map and now - self.cooldown_map[term_lower] < self.cooldown_seconds:
            time_ago = int(now - self.cooldown_map[term_lower])
            logger.debug(f"Filtered: '{term}' - in cooldown ({time_ago}s ago)")
            return False
        return True

    async def _query_ollama_async(self, prompt: str) -> Optional[str]:
        """Asynchronously queries the Ollama server to avoid blocking the event loop."""
        try:
            response = await self.http_client.post(
                OLLAMA_API_URL,
                json={
                    "model": LLAMA_MODEL,
                    "messages": [{"role": "user", "content": prompt}],
                    "stream": False
                }
            )
            response.raise_for_status()
            return response.json()['message']['content']
        except httpx.RequestError as e:
            logger.error(f"Ollama query failed (HTTP request error): {e}")
            return None
        except Exception as e:
            logger.error(f"An unexpected error occurred during AI detection: {e}", exc_info=True)
            return None

    async def detect_terms_with_ai(self, sentence: str, user_role: Optional[str] = None, domain: Optional[str] = None) -> List[Dict]:
        """Use Ollama to detect important terms in the given sentence asynchronously."""
        context_intro = f"Mark the technical terms or words that might not be understood by a general audience in this sentence"
        if user_role:
            context_intro += f", considering the user is a '{user_role}'"
        if domain and domain.strip():
            context_intro += f", in the context of '{domain.strip()}'"
        context_intro += f": \"{sentence}\""

        prompt = f"""
Domain Term Extraction Prompt
{context_intro}
MOST IMPORTANTLY:
Extract technical or domain specific terms and return ONLY a valid JSON array of objects.
Do not return anything else — no markdown, no comments, no prose.
{f"Focus on terms relevant to: {domain.strip()}" if domain and domain.strip() else ""}
---
### EXAMPLE of a PERFECT RESPONSE ###
For an input sentence like "This sentence has no technical terms.", your entire output must be:
[]

For an input sentence like "This has a [TECHNICAL TERM] within it.", your entire output must be:
[
  {{
    "term": "VERY TECHNICAL TERM",
    "confidence": 0.94,
    "context": "This has a [TECHNICAL TERM] within it.",
    "timestamp": 1234567890
  }}
]
########################################
---
Output Format:
Return a JSON **array of objects**. Each object must have these keys:
- "term" (string)
- "confidence" (float): 0.01 (simple/common) to 0.99 (very technical/obscure)
- "context" (string): The full input sentence
- "timestamp" (int): A Unix timestamp
---
{f"Domain context: {domain.strip()}. " if domain and domain.strip() else ""}Repeat: the user's role is "{user_role}". Adjust the confidence and terms accordingly.
"""
        raw_response = await self._query_ollama_async(prompt)
        if not raw_response:
            return await self.detect_terms_fallback(sentence)

        now = int(time.time())
        raw_terms = self.safe_json_extract(raw_response)
        
        processed_terms = []
        for term_info in raw_terms:
            if isinstance(term_info, dict) and "term" in term_info:
                confidence = term_info.get("confidence")
                processed_terms.append({
                    "term": term_info.get("term", ""),
                    "timestamp": term_info.get("timestamp", now),
                    "confidence": round(confidence if isinstance(confidence, (int, float)) else 0.5, 2),
                    "context": term_info.get("context", sentence),
                })
        return processed_terms

    async def detect_terms_fallback(self, sentence: str) -> List[Dict]:
        """Fallback detection using basic patterns when AI is unavailable."""
        logger.info("Using fallback detection method")
        patterns = {
            'technical_terms': r'\b(?:API|database|server|client|authentication|encryption|algorithm|framework|protocol)\b',
            'business_terms': r'\b(?:revenue|profit|strategy|market|customer|stakeholder|ROI|KPI|budget)\b',
            'academic_terms': r'\b(?:hypothesis|methodology|analysis|research|study|theory|experiment|conclusion)\b',
            'complex_words': r'\b\w{14,}\b'
        }
        detected_terms = set()
        text_lower = sentence.lower()
        for pattern in patterns.values():
            matches = re.findall(pattern, text_lower, re.IGNORECASE)
            detected_terms.update(match.lower() for match in matches)
        
        now = int(time.time())
        return [
            {"term": term, "timestamp": now, "confidence": 0.3, "context": sentence}
            for term in detected_terms
        ]

    async def write_detection_to_queue(self, message: UniversalMessage, detected_terms: List[Dict]) -> bool:
        """Safely write detected terms to the file-based queue."""
        async with self.queue_lock:
            try:
                current_queue = []
                try:
                    async with aiofiles.open(self.detections_queue_file, 'r', encoding='utf-8') as f:
                        content = await f.read()
                        if content.strip():
                            current_queue = json.loads(content)
                except FileNotFoundError:
                    logger.info("Detections queue file not found, creating a new one.")

                for term_data in detected_terms:
                    queue_entry = {
                        "id": str(uuid4()),
                        "term": term_data["term"],
                        "context": term_data["context"],
                        "domain": term_data.get("domain", ""),  # Include domain context
                        "explanation_style": term_data.get("explanation_style", "detailed"),  # Include explanation style
                        "timestamp": term_data["timestamp"],
                        "client_id": message.client_id,
                        "user_session_id": message.payload.get("user_session_id"),
                        "original_message_id": message.id,
                        "status": "pending",
                        "explannation": None
                    }
                        # Include confidence only when provided by producer (e.g., AI detection),
                        # manual requests may omit it deliberately.
                    if "confidence" in term_data and term_data["confidence"] is not None:
                        queue_entry["confidence"] = term_data["confidence"]

                    current_queue.append(queue_entry)

                temp_file = self.detections_queue_file.with_suffix('.tmp')
                async with aiofiles.open(temp_file, 'w', encoding='utf-8') as f:
                    await f.write(json.dumps(current_queue, indent=2, ensure_ascii=False))
                
                await asyncio.to_thread(os.replace, str(temp_file), str(self.detections_queue_file))
                logger.info(f"Successfully wrote {len(detected_terms)} detections to queue.")
                return True
            except Exception as e:
                logger.error(f"Error writing detections to queue: {e}", exc_info=True)
                return False

    async def process_message(self, message: UniversalMessage):
        """Processes a transcription, detects terms, and queues them for the MainModel."""
        if message.type != "stt.transcription":
            return  # Silently ignore messages it can't handle

        try:
            transcribed_text = message.payload.get("text", "")
<<<<<<< HEAD
            if not transcribed_text or not transcribed_text.strip():
                logger.warning(f"SmallModel: Blocked empty transcription from client {message.client_id}.")
=======
            if not transcribed_text:
                logger.warning(f"SmallModel: Blocked empty transcription text from client {message.client_id}")
>>>>>>> 23409f93
                return

            detected_terms = await self.detect_terms_with_ai(
                transcribed_text,
                message.payload.get("user_role"),
                message.payload.get("domain")  # Pass domain context from transcription message
            )
            if not detected_terms:
                logger.info(f"No terms found in transcription for client {message.client_id}")
                return

            filtered_terms = []
            for term_obj in detected_terms:
                if self.should_pass_filters(term_obj["confidence"], term_obj["term"]):
                    filtered_terms.append(term_obj)
                    self.cooldown_map[term_obj["term"].lower()] = time.time()
                    logger.info(f"Accepted term: '{term_obj['term']}' for client {message.client_id}")
            
            if filtered_terms:
                await self.write_detection_to_queue(message, filtered_terms)
        
        except Exception as e:
            logger.error(f"SmallModel failed to process message {message.id}: {e}", exc_info=True)<|MERGE_RESOLUTION|>--- conflicted
+++ resolved
@@ -257,13 +257,8 @@
 
         try:
             transcribed_text = message.payload.get("text", "")
-<<<<<<< HEAD
             if not transcribed_text or not transcribed_text.strip():
                 logger.warning(f"SmallModel: Blocked empty transcription from client {message.client_id}.")
-=======
-            if not transcribed_text:
-                logger.warning(f"SmallModel: Blocked empty transcription text from client {message.client_id}")
->>>>>>> 23409f93
                 return
 
             detected_terms = await self.detect_terms_with_ai(
